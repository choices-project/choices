title = "Choices Platform GitLeaks Configuration"
version = "8.18.2"
description = "GitLeaks configuration for Choices platform security scanning"

[extend]
use-default = true


# Reusable regexes
[extend.regexes]
choices_specific = '''(?i)(choices|supabase|vercel)[^=\n]{0,32}[=:]\s*['"]?[A-Za-z0-9_\-+/=]{20,}['"]?'''

# --- Global allowlist (tuned to avoid masking real secrets) ---
[allowlist]
description = "Global allowlist for known-safe examples and noisy artifacts"

# Allow typical placeholders in examples across all file types
regexes = [
  '''(?i)\b(example|sample|test|demo|fake|dummy|placeholder|not[_ -]?real|change[_ -]?me|set[_ -]?this)\b''',
  # CI fallback values we intentionally use
  '''fake-dev-key-for-ci-only''',
<<<<<<< HEAD
  '''dev-only-secret''',
  # Allow gitleaks configuration examples in documentation
  '''choices_specific_placeholder''',
  '''regex\s*=\s*["\']choices_specific_placeholder["\']'''
]

# Skip huge/noisy/binary-ish files & build artifacts (but NOT docs/config!)
stops = [
  "package-lock.json",
  "yarn.lock",
  "pnpm-lock.yaml",
  "*.min.js",
  "*.min.css",
  "node_modules/",
  ".next/",
  "dist/",
  "build/",
  "coverage/",
  "playwright-report/",
  "storybook-static/",
  ".vercel/output/"
]

# Skip documentation files that contain example configurations
files = [
  "SECURITY_HARDENING_IMPLEMENTATION_COMPLETE.md",
  "BROWSER_GLOBALS_SECURITY_ANALYSIS_AND_ROADMAP.md"
]

# Add commit SHAs here only when you have investigated and accepted the history
commits = [
  "1fdd844db820d2f1b6914aec6de29e4f92285fab",  # Security hardening documentation with example configs
  "7bf92007b8b699616a6f663afa25a3c3c7c77bb4"   # Gitleaks configuration fix
=======
  '''dev-only-secret'''
]

# Skip huge/noisy/binary-ish files & build artifacts (but NOT docs/config!)
stops = [
  "package-lock.json",
  "yarn.lock",
  "pnpm-lock.yaml",
  "*.min.js",
  "*.min.css",
  "node_modules/",
  ".next/",
  "dist/",
  "build/",
  "coverage/",
  "playwright-report/",
  "storybook-static/",
  ".vercel/output/"
]

# Add commit SHAs here only when you have investigated and accepted the history
commits = [
  # "abcdef1234567890..."
>>>>>>> 7c2a7231
]

# --- Custom rules (in addition to defaults) ---

# 1) Project-context secret-ish values (names near 'choices/supabase/vercel')
[[rules]]
id = "choices-specific"
description = "Key-like values adjacent to Choices/Supabase/Vercel identifiers"
<<<<<<< HEAD
regex = "choices_specific"
=======
regex = "{{choices_specific}}"
>>>>>>> 7c2a7231
tags = ["project", "context", "secret"]
reportEntropy = true

# 2) Supabase keys (new prefixes)
[[rules]]
id = "supabase-new-format-key"
description = "Supabase keys with sb_publishable_ / sb_secret_ prefixes"
regex = '''\b(sb_(publishable|secret)_[A-Za-z0-9]{16,})\b'''
tags = ["supabase", "apikey", "secret"]

# (Rely on GitLeaks' built-in JWT/API/generic-high-entropy rules for the rest)
<|MERGE_RESOLUTION|>--- conflicted
+++ resolved
@@ -19,7 +19,6 @@
   '''(?i)\b(example|sample|test|demo|fake|dummy|placeholder|not[_ -]?real|change[_ -]?me|set[_ -]?this)\b''',
   # CI fallback values we intentionally use
   '''fake-dev-key-for-ci-only''',
-<<<<<<< HEAD
   '''dev-only-secret''',
   # Allow gitleaks configuration examples in documentation
   '''choices_specific_placeholder''',
@@ -43,6 +42,7 @@
   ".vercel/output/"
 ]
 
+
 # Skip documentation files that contain example configurations
 files = [
   "SECURITY_HARDENING_IMPLEMENTATION_COMPLETE.md",
@@ -53,31 +53,6 @@
 commits = [
   "1fdd844db820d2f1b6914aec6de29e4f92285fab",  # Security hardening documentation with example configs
   "7bf92007b8b699616a6f663afa25a3c3c7c77bb4"   # Gitleaks configuration fix
-=======
-  '''dev-only-secret'''
-]
-
-# Skip huge/noisy/binary-ish files & build artifacts (but NOT docs/config!)
-stops = [
-  "package-lock.json",
-  "yarn.lock",
-  "pnpm-lock.yaml",
-  "*.min.js",
-  "*.min.css",
-  "node_modules/",
-  ".next/",
-  "dist/",
-  "build/",
-  "coverage/",
-  "playwright-report/",
-  "storybook-static/",
-  ".vercel/output/"
-]
-
-# Add commit SHAs here only when you have investigated and accepted the history
-commits = [
-  # "abcdef1234567890..."
->>>>>>> 7c2a7231
 ]
 
 # --- Custom rules (in addition to defaults) ---
@@ -86,11 +61,9 @@
 [[rules]]
 id = "choices-specific"
 description = "Key-like values adjacent to Choices/Supabase/Vercel identifiers"
-<<<<<<< HEAD
+
 regex = "choices_specific"
-=======
-regex = "{{choices_specific}}"
->>>>>>> 7c2a7231
+
 tags = ["project", "context", "secret"]
 reportEntropy = true
 
