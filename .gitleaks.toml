title = "Choices Platform GitLeaks Configuration"
version = "8.18.2"
description = "GitLeaks configuration for Choices platform security scanning"

[extend]
use-default = true


# Reusable regexes
[extend.regexes]
choices_specific = '''(?i)(choices|supabase|vercel)[^=\n]{0,32}[=:]\s*['"]?[A-Za-z0-9_\-+/=]{20,}['"]?'''

# --- Global allowlist (tuned to avoid masking real secrets) ---
[allowlist]
description = "Global allowlist for known-safe examples and noisy artifacts"

# Allow typical placeholders in examples across all file types
regexes = [
  '''(?i)\b(example|sample|test|demo|fake|dummy|placeholder|not[_ -]?real|change[_ -]?me|set[_ -]?this)\b''',
  # CI fallback values we intentionally use
  '''fake-dev-key-for-ci-only''',
  '''dev-only-secret''',
  # Allow gitleaks configuration examples in documentation
  '''choices_specific_placeholder''',
  '''regex\s*=\s*["\']choices_specific_placeholder["\']'''
]

# Skip huge/noisy/binary-ish files & build artifacts (but NOT docs/config!)
stops = [
  "package-lock.json",
  "yarn.lock",
  "pnpm-lock.yaml",
  "*.min.js",
  "*.min.css",
  "node_modules/",
  ".next/",
  "dist/",
  "build/",
  "coverage/",
  "playwright-report/",
  "storybook-static/",
  ".vercel/output/"
]

<<<<<<< HEAD
=======

>>>>>>> b77b2335
# Skip documentation files that contain example configurations
files = [
  "SECURITY_HARDENING_IMPLEMENTATION_COMPLETE.md",
  "BROWSER_GLOBALS_SECURITY_ANALYSIS_AND_ROADMAP.md"
]

# Add commit SHAs here only when you have investigated and accepted the history
commits = [
  "1fdd844db820d2f1b6914aec6de29e4f92285fab",  # Security hardening documentation with example configs
  "7bf92007b8b699616a6f663afa25a3c3c7c77bb4"   # Gitleaks configuration fix
]

# --- Custom rules (in addition to defaults) ---

# 1) Project-context secret-ish values (names near 'choices/supabase/vercel')
[[rules]]
id = "choices-specific"
description = "Key-like values adjacent to Choices/Supabase/Vercel identifiers"
<<<<<<< HEAD
regex = "choices_specific"
=======

regex = "choices_specific"

>>>>>>> b77b2335
tags = ["project", "context", "secret"]
reportEntropy = true

# 2) Supabase keys (new prefixes)
[[rules]]
id = "supabase-new-format-key"
description = "Supabase keys with sb_publishable_ / sb_secret_ prefixes"
regex = '''\b(sb_(publishable|secret)_[A-Za-z0-9]{16,})\b'''
tags = ["supabase", "apikey", "secret"]

# (Rely on GitLeaks' built-in JWT/API/generic-high-entropy rules for the rest)
<|MERGE_RESOLUTION|>--- conflicted
+++ resolved
@@ -42,10 +42,6 @@
   ".vercel/output/"
 ]
 
-<<<<<<< HEAD
-=======
-
->>>>>>> b77b2335
 # Skip documentation files that contain example configurations
 files = [
   "SECURITY_HARDENING_IMPLEMENTATION_COMPLETE.md",
@@ -64,13 +60,7 @@
 [[rules]]
 id = "choices-specific"
 description = "Key-like values adjacent to Choices/Supabase/Vercel identifiers"
-<<<<<<< HEAD
 regex = "choices_specific"
-=======
-
-regex = "choices_specific"
-
->>>>>>> b77b2335
 tags = ["project", "context", "secret"]
 reportEntropy = true
 
@@ -81,4 +71,4 @@
 regex = '''\b(sb_(publishable|secret)_[A-Za-z0-9]{16,})\b'''
 tags = ["supabase", "apikey", "secret"]
 
-# (Rely on GitLeaks' built-in JWT/API/generic-high-entropy rules for the rest)
+# (Rely on GitLeaks' built-in JWT/API/generic-high-entropy rules for the rest)