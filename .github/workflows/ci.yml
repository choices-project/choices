name: CI/CD Pipeline

on:
  push:
    branches: [ main, develop ]
  pull_request:
    branches: [ main, develop ]

env:
  NODE_VERSION: '24.11.0'
  NPM_VERSION: '11.6.1'

jobs:
  # Code Quality Checks
  quality:
    name: Code Quality
    runs-on: ubuntu-latest

    steps:
    - name: Checkout code
      uses: actions/checkout@v4

    - name: Setup Node.js
      uses: actions/setup-node@v4
      with:
        node-version: ${{ env.NODE_VERSION }}
        cache: 'npm'
        cache-dependency-path: 'web/package-lock.json'

    - name: Use repo's npm version
      run: npm i -g npm@${{ env.NPM_VERSION }}

<<<<<<< HEAD
=======
    - name: Install root dependencies
      run: npm ci

>>>>>>> 52bfb73b
    - name: Governance check
      run: npm run governance:check

    - name: Setup gtimeout compatibility (Linux uses 'timeout')
      run: |
        if ! command -v gtimeout &> /dev/null; then
          sudo ln -sf $(which timeout) /usr/local/bin/gtimeout
          export PATH="/usr/local/bin:$PATH"
        fi
        which gtimeout || which timeout

    - name: Cache node modules
      uses: actions/cache@v3
      with:
        path: web/node_modules
        key: ${{ runner.os }}-node-${{ hashFiles('web/package-lock.json') }}
        restore-keys: |
          ${{ runner.os }}-node-

    - name: Install dependencies
      run: |
        cd web
        npm ci

<<<<<<< HEAD
    - name: Lint code (strict)
=======
    - name: Auto-fix lintable issues
      run: |
        cd web
        npx eslint . --ext .ts,.tsx --fix || true

    - name: Lint code
>>>>>>> 52bfb73b
      run: |
        cd web
        npm run lint:strict

    - name: Type check (CI config)
      run: |
        cd web
        npm run types:ci

  # Unit Tests
  unit-tests:
    name: Unit Tests
    runs-on: ubuntu-latest
    env:
      JWT_SECRET: 'test-jwt-secret-for-unit-tests'

    steps:
    - name: Checkout code
      uses: actions/checkout@v4

    - name: Setup Node.js
      uses: actions/setup-node@v4
      with:
        node-version: ${{ env.NODE_VERSION }}
        cache: 'npm'

    - name: Use repo's npm version
      run: npm i -g npm@${{ env.NPM_VERSION }}

    - name: Setup gtimeout compatibility (Linux uses 'timeout')
      run: |
        if ! command -v gtimeout &> /dev/null; then
          sudo ln -sf $(which timeout) /usr/local/bin/gtimeout
          export PATH="/usr/local/bin:$PATH"
        fi
        which gtimeout || which timeout

    - name: Install dependencies
      run: |
        cd web
        npm ci

    - name: Run unit tests (with coverage, no hard thresholds)
      run: |
        cd web
        npm run test:coverage:ci

  # Contract Tests
  contract-tests:
    name: Contract Tests
    runs-on: ubuntu-latest

    steps:
    - name: Checkout code
      uses: actions/checkout@v4

    - name: Setup Node.js
      uses: actions/setup-node@v4
      with:
        node-version: ${{ env.NODE_VERSION }}
        cache: 'npm'
        cache-dependency-path: 'web/package-lock.json'

    - name: Use repo's npm version
      run: npm i -g npm@${{ env.NPM_VERSION }}

    - name: Setup gtimeout compatibility (Linux uses 'timeout')
      run: |
        if ! command -v gtimeout &> /dev/null; then
          sudo ln -sf $(which timeout) /usr/local/bin/gtimeout
          export PATH="/usr/local/bin:$PATH"
        fi
        which gtimeout || which timeout

    - name: Install dependencies
      run: |
        cd web
        npm ci

    - name: Run contract tests
      run: |
        cd web
        npm run test:contracts

    - name: Upload coverage to Codecov
      uses: codecov/codecov-action@v3
      with:
        directory: web/coverage
        fail_ci_if_error: false

    - name: Upload coverage report
      uses: actions/upload-artifact@v4
      if: always()
      with:
        name: coverage-report
        path: web/coverage/
        retention-days: 30

    - name: Upload test results
      uses: actions/upload-artifact@v4
      if: always()
      with:
        name: test-results
        path: web/test-results/
        retention-days: 30

<<<<<<< HEAD
  # Smoke Tests
  smoke-tests:
    name: Smoke Tests
    runs-on: ubuntu-latest
=======
  # Contract Tests (API contracts / service boundaries)
  contract-tests:
    name: Contract Tests
    runs-on: ubuntu-latest
    needs: quality
>>>>>>> 52bfb73b

    steps:
    - name: Checkout code
      uses: actions/checkout@v4

    - name: Setup Node.js
      uses: actions/setup-node@v4
      with:
        node-version: ${{ env.NODE_VERSION }}
        cache: 'npm'
        cache-dependency-path: 'web/package-lock.json'

    - name: Use repo's npm version
      run: npm i -g npm@${{ env.NPM_VERSION }}

    - name: Setup gtimeout compatibility (Linux uses 'timeout')
      run: |
        if ! command -v gtimeout &> /dev/null; then
          sudo ln -sf $(which timeout) /usr/local/bin/gtimeout
          export PATH="/usr/local/bin:$PATH"
        fi
        which gtimeout || which timeout

    - name: Cache node modules
      uses: actions/cache@v3
      with:
        path: web/node_modules
        key: ${{ runner.os }}-node-${{ hashFiles('web/package-lock.json') }}
        restore-keys: |
          ${{ runner.os }}-node-

    - name: Install dependencies
      run: |
        cd web
        npm ci

<<<<<<< HEAD
    - name: Install Playwright
      run: |
        cd web
        npx playwright install --with-deps chromium

    - name: Build application
      run: |
        cd web
        npm run build

    - name: Start application
      run: |
        cd web
        npm start &
        sleep 30

    - name: Run smoke tests
      run: |
        cd web
        npx playwright test tests/e2e/specs/choices-app-smoke.spec.ts --project=chromium --reporter=line
=======
    - name: Run contract test suite
      run: |
        cd web
        npm run test:contracts
>>>>>>> 52bfb73b

  # E2E Tests
  smoke-tests:
    name: Playwright Smoke
    runs-on: ubuntu-latest
    needs: quality

    steps:
    - name: Checkout code
      uses: actions/checkout@v4

    - name: Setup Node.js
      uses: actions/setup-node@v4
      with:
        node-version: ${{ env.NODE_VERSION }}
        cache: 'npm'
        cache-dependency-path: 'web/package-lock.json'

    - name: Use repo's npm version
      run: npm i -g npm@${{ env.NPM_VERSION }}

    - name: Setup gtimeout compatibility (Linux uses 'timeout')
      run: |
        if ! command -v gtimeout &> /dev/null; then
          sudo ln -sf $(which timeout) /usr/local/bin/gtimeout
          export PATH="/usr/local/bin:$PATH"
        fi
        which gtimeout || which timeout

    - name: Cache node modules
      uses: actions/cache@v3
      with:
        path: web/node_modules
        key: ${{ runner.os }}-node-${{ hashFiles('web/package-lock.json') }}
        restore-keys: |
          ${{ runner.os }}-node-

    - name: Install dependencies
      run: |
        cd web
        npm ci

    - name: Install Playwright Chromium
      run: |
        cd web
        npx playwright install --with-deps chromium

    - name: Run smoke suite
      env:
        PLAYWRIGHT_USE_MOCKS: '1'
      run: |
        cd web
        npm run test:e2e:smoke

  accessibility-axe:
    name: Playwright Axe A11y
    runs-on: ubuntu-latest
    needs: quality

    steps:
    - name: Checkout code
      uses: actions/checkout@v4

    - name: Setup Node.js
      uses: actions/setup-node@v4
      with:
        node-version: ${{ env.NODE_VERSION }}
        cache: 'npm'
        cache-dependency-path: 'web/package-lock.json'

    - name: Use repo's npm version
      run: npm i -g npm@${{ env.NPM_VERSION }}

    - name: Setup gtimeout compatibility (Linux uses 'timeout')
      run: |
        if ! command -v gtimeout &> /dev/null; then
          sudo ln -sf $(which timeout) /usr/local/bin/gtimeout
          export PATH="/usr/local/bin:$PATH"
        fi
        which gtimeout || which timeout

    - name: Cache node modules
      uses: actions/cache@v3
      with:
        path: web/node_modules
        key: ${{ runner.os }}-node-${{ hashFiles('web/package-lock.json') }}
        restore-keys: |
          ${{ runner.os }}-node-

    - name: Install dependencies
      run: |
        cd web
        npm ci

    - name: Install Playwright Chromium
      run: |
        cd web
        npx playwright install --with-deps chromium

    - name: Run axe-tagged specs
      env:
        PLAYWRIGHT_USE_MOCKS: '1'
      run: |
        cd web
        npm run test:e2e:axe

    - name: Upload axe report
      uses: actions/upload-artifact@v4
      if: always()
      with:
        name: playwright-axe-report
        path: web/playwright-report/
        retention-days: 30

  e2e-tests:
    name: E2E Tests
    runs-on: ubuntu-latest
    env:
      JWT_SECRET: 'test-jwt-secret-for-unit-tests'

    services:
      postgres:
        image: postgres:15
        env:
          POSTGRES_USER: postgres
          POSTGRES_PASSWORD: ${{ secrets.POSTGRES_TEST_PASSWORD || 'test_password' }}
          POSTGRES_DB: choices_test
        options: >-
          --health-cmd "pg_isready -U postgres"
          --health-interval 10s
          --health-timeout 5s
          --health-retries 5
        ports:
          - 5432:5432
      redis:
        image: redis:7-alpine
        options: >-
          --health-cmd "redis-cli ping"
          --health-interval 10s
          --health-timeout 5s
          --health-retries 5
        ports:
          - 6379:6379

    steps:
    - name: Checkout code
      uses: actions/checkout@v4

    - name: Setup Node.js
      uses: actions/setup-node@v4
      with:
        node-version: ${{ env.NODE_VERSION }}
        cache: 'npm'
        cache-dependency-path: 'web/package-lock.json'

    - name: Use repo's npm version
      run: npm i -g npm@${{ env.NPM_VERSION }}

    - name: Setup gtimeout compatibility (Linux uses 'timeout')
      run: |
        if ! command -v gtimeout &> /dev/null; then
          sudo ln -sf $(which timeout) /usr/local/bin/gtimeout
          export PATH="/usr/local/bin:$PATH"
        fi
        which gtimeout || which timeout

    - name: Cache node modules
      uses: actions/cache@v3
      with:
        path: web/node_modules
        key: ${{ runner.os }}-node-${{ hashFiles('web/package-lock.json') }}
        restore-keys: |
          ${{ runner.os }}-node-

    - name: Install dependencies
      run: |
        cd web
        npm ci

    - name: Install Playwright
      run: |
        cd web
        npx playwright install --with-deps

    - name: Run E2E tests
      run: |
        cd web
        npx playwright install --with-deps chromium
        npm run test:e2e

    - name: Upload Playwright report
      uses: actions/upload-artifact@v4
      if: always()
      with:
        name: playwright-report
        path: web/playwright-report/
        retention-days: 30

    - name: Upload Playwright screenshots
      uses: actions/upload-artifact@v4
      if: failure()
      with:
        name: playwright-screenshots
        path: web/test-results/
        retention-days: 30

  # Security Scan
  security:
    name: Security Scan
    runs-on: ubuntu-latest

    steps:
    - name: Checkout code
      uses: actions/checkout@v4

    - name: Run Trivy vulnerability scanner
      uses: aquasecurity/trivy-action@master
      with:
        scan-type: 'fs'
        scan-ref: '.'
        format: 'sarif'
        output: 'trivy-results.sarif'

    - name: Upload Trivy scan results
      uses: github/codeql-action/upload-sarif@v2
      with:
        sarif_file: 'trivy-results.sarif'

  # Build and Test Docker
  docker:
    name: Docker Build
    runs-on: ubuntu-latest
<<<<<<< HEAD
    needs: [quality, unit-tests, contract-tests, smoke-tests]
=======
    needs: [quality, unit-tests, contract-tests, smoke-tests, accessibility-axe]
>>>>>>> 52bfb73b

    steps:
    - name: Checkout code
      uses: actions/checkout@v4

    - name: Set up Docker Buildx
      uses: docker/setup-buildx-action@v3

    - name: Build Docker image
      run: |
        docker build -f Dockerfile.web -t choices-platform:latest .
      env:
        # Safe fallbacks so forked PRs (no secrets) still compile without calling real services
        NEXT_PUBLIC_SUPABASE_URL: https://example.supabase.co
        NEXT_PUBLIC_SUPABASE_ANON_KEY: fake-dev-key-for-ci-only
        SUPABASE_SERVICE_ROLE_KEY: dev-only-secret
        SUPABASE_SECRET_KEY: dev-only-secret
        PRIVACY_PEPPER_CURRENT: base64:fake-pepper-for-ci-only-this-is-a-very-long-fake-pepper-value-that-meets-the-32-byte-minimum-requirement-for-testing-purposes-only

    - name: Test Docker image
      run: |
        docker run --rm choices-platform:latest npm run test:coverage:ci

  # Deploy to Staging
  deploy-staging:
    name: Deploy to Staging
    runs-on: ubuntu-latest
<<<<<<< HEAD
    needs: [quality, unit-tests, contract-tests, smoke-tests, e2e-tests, security, docker]
=======
    needs: [quality, unit-tests, contract-tests, smoke-tests, accessibility-axe, e2e-tests, security, docker]
>>>>>>> 52bfb73b
    if: github.ref == 'refs/heads/develop'

    steps:
    - name: Checkout code
      uses: actions/checkout@v4

    - name: Deploy to staging
      run: |
        echo "Deploying to staging environment..."
        # Add your staging deployment commands here

  # Deploy to Production
  deploy-production:
    name: Deploy to Production
    runs-on: ubuntu-latest
<<<<<<< HEAD
    needs: [quality, unit-tests, contract-tests, smoke-tests, e2e-tests, security, docker]
=======
    needs: [quality, unit-tests, contract-tests, smoke-tests, accessibility-axe, e2e-tests, security, docker]
>>>>>>> 52bfb73b
    if: github.ref == 'refs/heads/main'

    steps:
    - name: Checkout code
      uses: actions/checkout@v4

    - name: Deploy to production
      run: |
        echo "Deploying to production environment..."
        # Add your production deployment commands here<|MERGE_RESOLUTION|>--- conflicted
+++ resolved
@@ -30,12 +30,6 @@
     - name: Use repo's npm version
       run: npm i -g npm@${{ env.NPM_VERSION }}
 
-<<<<<<< HEAD
-=======
-    - name: Install root dependencies
-      run: npm ci
-
->>>>>>> 52bfb73b
     - name: Governance check
       run: npm run governance:check
 
@@ -60,134 +54,16 @@
         cd web
         npm ci
 
-<<<<<<< HEAD
     - name: Lint code (strict)
-=======
-    - name: Auto-fix lintable issues
-      run: |
-        cd web
-        npx eslint . --ext .ts,.tsx --fix || true
-
-    - name: Lint code
->>>>>>> 52bfb73b
       run: |
         cd web
         npm run lint:strict
 
-    - name: Type check (CI config)
-      run: |
-        cd web
-        npm run types:ci
-
-  # Unit Tests
-  unit-tests:
-    name: Unit Tests
-    runs-on: ubuntu-latest
-    env:
-      JWT_SECRET: 'test-jwt-secret-for-unit-tests'
-
-    steps:
-    - name: Checkout code
-      uses: actions/checkout@v4
-
-    - name: Setup Node.js
-      uses: actions/setup-node@v4
-      with:
-        node-version: ${{ env.NODE_VERSION }}
-        cache: 'npm'
-
-    - name: Use repo's npm version
-      run: npm i -g npm@${{ env.NPM_VERSION }}
-
-    - name: Setup gtimeout compatibility (Linux uses 'timeout')
-      run: |
-        if ! command -v gtimeout &> /dev/null; then
-          sudo ln -sf $(which timeout) /usr/local/bin/gtimeout
-          export PATH="/usr/local/bin:$PATH"
-        fi
-        which gtimeout || which timeout
-
-    - name: Install dependencies
-      run: |
-        cd web
-        npm ci
-
-    - name: Run unit tests (with coverage, no hard thresholds)
-      run: |
-        cd web
-        npm run test:coverage:ci
-
-  # Contract Tests
-  contract-tests:
-    name: Contract Tests
-    runs-on: ubuntu-latest
-
-    steps:
-    - name: Checkout code
-      uses: actions/checkout@v4
-
-    - name: Setup Node.js
-      uses: actions/setup-node@v4
-      with:
-        node-version: ${{ env.NODE_VERSION }}
-        cache: 'npm'
-        cache-dependency-path: 'web/package-lock.json'
-
-    - name: Use repo's npm version
-      run: npm i -g npm@${{ env.NPM_VERSION }}
-
-    - name: Setup gtimeout compatibility (Linux uses 'timeout')
-      run: |
-        if ! command -v gtimeout &> /dev/null; then
-          sudo ln -sf $(which timeout) /usr/local/bin/gtimeout
-          export PATH="/usr/local/bin:$PATH"
-        fi
-        which gtimeout || which timeout
-
-    - name: Install dependencies
-      run: |
-        cd web
-        npm ci
-
-    - name: Run contract tests
-      run: |
-        cd web
-        npm run test:contracts
-
-    - name: Upload coverage to Codecov
-      uses: codecov/codecov-action@v3
-      with:
-        directory: web/coverage
-        fail_ci_if_error: false
-
-    - name: Upload coverage report
-      uses: actions/upload-artifact@v4
-      if: always()
-      with:
-        name: coverage-report
-        path: web/coverage/
-        retention-days: 30
-
-    - name: Upload test results
-      uses: actions/upload-artifact@v4
-      if: always()
-      with:
-        name: test-results
-        path: web/test-results/
-        retention-days: 30
-
-<<<<<<< HEAD
-  # Smoke Tests
+  # E2E Tests
   smoke-tests:
-    name: Smoke Tests
-    runs-on: ubuntu-latest
-=======
-  # Contract Tests (API contracts / service boundaries)
-  contract-tests:
-    name: Contract Tests
+    name: Playwright Smoke
     runs-on: ubuntu-latest
     needs: quality
->>>>>>> 52bfb73b
 
     steps:
     - name: Checkout code
@@ -224,39 +100,15 @@
         cd web
         npm ci
 
-<<<<<<< HEAD
-    - name: Install Playwright
+    - name: Install Playwright Chromium
       run: |
         cd web
         npx playwright install --with-deps chromium
 
-    - name: Build application
-      run: |
-        cd web
-        npm run build
-
-    - name: Start application
-      run: |
-        cd web
-        npm start &
-        sleep 30
-
-    - name: Run smoke tests
-      run: |
-        cd web
-        npx playwright test tests/e2e/specs/choices-app-smoke.spec.ts --project=chromium --reporter=line
-=======
-    - name: Run contract test suite
-      run: |
-        cd web
-        npm run test:contracts
->>>>>>> 52bfb73b
-
-  # E2E Tests
-  smoke-tests:
-    name: Playwright Smoke
-    runs-on: ubuntu-latest
-    needs: quality
+  # Contract Tests
+  contract-tests:
+    name: Contract Tests
+    runs-on: ubuntu-latest
 
     steps:
     - name: Checkout code
@@ -264,6 +116,34 @@
 
     - name: Setup Node.js
       uses: actions/setup-node@v4
+      with:
+        node-version: ${{ env.NODE_VERSION }}
+        cache: 'npm'
+        cache-dependency-path: 'web/package-lock.json'
+
+    - name: Use repo's npm version
+      run: npm i -g npm@${{ env.NPM_VERSION }}
+
+    - name: Setup gtimeout compatibility (Linux uses 'timeout')
+      run: |
+        if ! command -v gtimeout &> /dev/null; then
+          sudo ln -sf $(which timeout) /usr/local/bin/gtimeout
+          export PATH="/usr/local/bin:$PATH"
+        fi
+        which gtimeout || which timeout
+
+    - name: Install dependencies
+      run: |
+        cd web
+        npm ci
+
+    - name: Run contract tests
+      run: |
+        cd web
+        npm run test:contracts
+
+    - name: Upload coverage to Codecov
+      uses: codecov/codecov-action@v3
       with:
         node-version: ${{ env.NODE_VERSION }}
         cache: 'npm'
@@ -298,17 +178,33 @@
         cd web
         npx playwright install --with-deps chromium
 
-    - name: Run smoke suite
+    - name: Run axe-tagged specs
       env:
         PLAYWRIGHT_USE_MOCKS: '1'
       run: |
         cd web
-        npm run test:e2e:smoke
-
-  accessibility-axe:
-    name: Playwright Axe A11y
-    runs-on: ubuntu-latest
-    needs: quality
+        npm run test:e2e:axe
+
+    - name: Upload axe report
+      uses: actions/upload-artifact@v4
+      if: always()
+      with:
+        name: playwright-axe-report
+        path: web/playwright-report/
+        retention-days: 30
+
+    - name: Upload test results
+      uses: actions/upload-artifact@v4
+      if: always()
+      with:
+        name: test-results
+        path: web/test-results/
+        retention-days: 30
+
+  # Smoke Tests
+  smoke-tests:
+    name: Smoke Tests
+    runs-on: ubuntu-latest
 
     steps:
     - name: Checkout code
@@ -345,26 +241,28 @@
         cd web
         npm ci
 
-    - name: Install Playwright Chromium
+    - name: Install Playwright
       run: |
         cd web
         npx playwright install --with-deps chromium
 
-    - name: Run axe-tagged specs
-      env:
-        PLAYWRIGHT_USE_MOCKS: '1'
-      run: |
-        cd web
-        npm run test:e2e:axe
-
-    - name: Upload axe report
-      uses: actions/upload-artifact@v4
-      if: always()
-      with:
-        name: playwright-axe-report
-        path: web/playwright-report/
-        retention-days: 30
-
+    - name: Build application
+      run: |
+        cd web
+        npm run build
+
+    - name: Start application
+      run: |
+        cd web
+        npm start &
+        sleep 30
+
+    - name: Run smoke tests
+      run: |
+        cd web
+        npx playwright test tests/e2e/specs/choices-app-smoke.spec.ts --project=chromium --reporter=line
+
+  # E2E Tests
   e2e-tests:
     name: E2E Tests
     runs-on: ubuntu-latest
@@ -483,11 +381,7 @@
   docker:
     name: Docker Build
     runs-on: ubuntu-latest
-<<<<<<< HEAD
     needs: [quality, unit-tests, contract-tests, smoke-tests]
-=======
-    needs: [quality, unit-tests, contract-tests, smoke-tests, accessibility-axe]
->>>>>>> 52bfb73b
 
     steps:
     - name: Checkout code
@@ -515,11 +409,7 @@
   deploy-staging:
     name: Deploy to Staging
     runs-on: ubuntu-latest
-<<<<<<< HEAD
     needs: [quality, unit-tests, contract-tests, smoke-tests, e2e-tests, security, docker]
-=======
-    needs: [quality, unit-tests, contract-tests, smoke-tests, accessibility-axe, e2e-tests, security, docker]
->>>>>>> 52bfb73b
     if: github.ref == 'refs/heads/develop'
 
     steps:
@@ -535,11 +425,7 @@
   deploy-production:
     name: Deploy to Production
     runs-on: ubuntu-latest
-<<<<<<< HEAD
     needs: [quality, unit-tests, contract-tests, smoke-tests, e2e-tests, security, docker]
-=======
-    needs: [quality, unit-tests, contract-tests, smoke-tests, accessibility-axe, e2e-tests, security, docker]
->>>>>>> 52bfb73b
     if: github.ref == 'refs/heads/main'
 
     steps:
