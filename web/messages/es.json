{
  "settings": {
    "language": "Idioma"
  },
  "feeds": {
    "core": {
      "error": {
        "title": "Error al cargar el feed",
        "retry": "Intentar de nuevo"
      },
      "pullToRefresh": {
        "pull": "↓ Desliza para actualizar",
        "release": "↓ Suelta para actualizar"
      },
      "header": {
        "title": "Feed unificado",
        "refresh": "Actualizar",
        "refreshing": "Actualizando..."
      },
      "themeToggle": {
        "light": "Cambiar a modo claro",
        "dark": "Cambiar a modo oscuro"
      },
      "filters": {
        "title": "Filtros de contenido",
        "districtLabel": "Tu distrito: {district}",
        "districtToggleOn": "✓ Filtrado",
        "districtToggleOff": "Filtrar por distrito",
        "districtDisable": "Desactivar filtro por distrito",
        "districtEnable": "Activar filtro por distrito",
        "districtHelper": "Mostrando contenido para {district} y elementos de toda la plataforma",
        "hashtagPlaceholder": "Añade hashtags para filtrar (p. ej., climate)",
        "hashtagAria": "Filtrar por hashtag",
        "trendingHeading": "Hashtags en tendencia",
        "selectedRemoveAria": "Quitar filtro {tag}"
      },
      "tabs": {
        "feed": "Feed",
        "polls": "Encuestas",
        "analytics": "Analítica"
      },
      "empty": {
        "filters": "Ningún contenido coincide con tus filtros",
        "default": "No hay feeds disponibles",
        "polls": "La vista de encuestas estará disponible pronto",
        "analytics": "La analítica no está disponible"
      },
      "actions": {
        "bookmark": "Guardar",
        "share": "Compartir"
      },
      "status": {
        "online": "En línea",
        "items": "{count, plural, one {{count} elemento} other {{count} elementos}}"
      }
    },
    "infiniteScroll": {
      "loadingMore": "Cargando más...",
      "end": {
        "heading": "Has llegado al final del feed",
        "body": "Vuelve más tarde para ver nuevas actualizaciones"
      },
      "pull": {
        "release": "Suelta para actualizar",
        "hint": "Desliza hacia abajo para actualizar"
      },
      "refreshing": "Actualizando...",
      "scrollToTopAria": "Volver al inicio"
    },
    "live": {
      "initialLoad": "{count, plural, one {Feed cargado con # actualización.} other {Feed cargado con # actualizaciones.}}",
      "newItems": "{count, plural, one {# actualización nueva en el feed.} other {# actualizaciones nuevas en el feed.}}"
    },
    "hashtagPolls": {
      "error": {
        "retry": "Intentar de nuevo"
      },
      "empty": {
        "title": "No hay encuestas por hashtag disponibles en este momento."
      },
      "header": {
        "title": "Feed de encuestas por hashtag",
        "subtitle": "Descubre encuestas según tus intereses de hashtag"
      },
      "metrics": {
        "feedScore": "Índice del feed",
        "polls": "Encuestas"
      },
      "filters": {
        "title": "Filtros de hashtags",
        "selectedBadge": "#{hashtag} ×",
        "trendingLabel": "Hashtags en tendencia:",
        "sortBy": "Ordenar por",
        "sort": {
          "relevance": "Relevancia",
          "trending": "Tendencia",
          "engagement": "Participación"
        }
      },
      "tabs": {
        "recommended": "Recomendadas",
        "trending": "Tendencia",
        "analytics": "Analítica"
      },
      "recommended": {
        "empty": "Ninguna encuesta coincide con tus filtros actuales",
        "clearFilters": "Borrar filtros",
        "matches": "Coincidencias: {matches}",
        "noMatches": "Coincidencias: sin coincidencias directas",
        "recommendedTag": "Encuesta recomendada",
        "noDescription": "Sin descripción disponible.",
        "votes": "{formattedCount} {count, plural, one {voto} other {votos}}",
        "matchPercent": "{value}% de coincidencia",
        "viewPoll": "Ver encuesta"
      },
      "trending": {
        "title": "Hashtags en tendencia",
        "empty": "No hay hashtags en tendencia disponibles",
        "rank": "#{rank}",
        "badge": "Tendencia",
        "select": "Seleccionar hashtag {hashtag}"
      },
      "analytics": {
        "pollsLabel": "Encuestas",
        "engagementLabel": "Participación",
        "interestLabel": "Interés",
        "trendingLabel": "Tendencia",
        "trendingRank": "#{rank}",
        "percent": "{value}%",
        "empty": "Analítica no disponible"
      },
      "date": {
        "unknown": "Fecha desconocida",
        "invalid": "Fecha inválida",
        "relative": {
          "justNow": "Justo ahora",
          "hours": "{formattedCount} {count, plural, one {hora atrás} other {horas atrás}}",
          "yesterday": "Ayer"
        }
      }
    },
    "provider": {
      "notifications": {
        "error": {
          "title": "Error al actualizar el feed"
        }
      },
      "errors": {
        "loadFeeds": {
          "short": "No se pudieron cargar los feeds",
          "message": "No pudimos cargar tus feeds. Inténtalo de nuevo.",
          "withReason": "No se pudieron cargar los feeds: {error}"
        },
        "likeFeed": {
          "short": "No se pudo registrar el me gusta",
          "message": "No pudimos actualizar tu reacción. Inténtalo de nuevo."
        },
        "bookmarkFeed": {
          "short": "No se pudo guardar en marcadores",
          "message": "No pudimos actualizar tus marcadores. Inténtalo de nuevo."
        },
        "refreshFeeds": {
          "short": "No se pudieron actualizar los feeds",
          "message": "No pudimos actualizar tus feeds. Inténtalo de nuevo.",
          "withReason": "No se pudieron actualizar los feeds: {error}"
        },
        "loadMoreFeeds": {
          "short": "No se pudieron cargar más feeds",
          "message": "No pudimos cargar más elementos. Inténtalo de nuevo.",
          "withReason": "No se pudieron cargar más feeds: {error}"
        }
      }
<<<<<<< HEAD
=======
    },
    "actions": {
      "card": {
        "type": {
          "petition": "Petición",
          "campaign": "Campaña",
          "survey": "Encuesta",
          "event": "Evento",
          "protest": "Protesta",
          "meeting": "Reunión"
        },
        "urgency": {
          "low": "Baja urgencia",
          "medium": "Urgencia moderada",
          "high": "Alta urgencia",
          "critical": "Urgencia crítica"
        },
        "badges": {
          "draft": "Borrador"
        },
        "signatures": "{current} / {required} firmas",
        "percentage": "{value}%",
        "metadata": {
          "ended": "Finalizado",
          "endsOn": "Finaliza el {date}"
        },
        "statusMessages": {
          "completed": "Esta acción se ha completado.",
          "cancelled": "Esta acción se ha cancelado.",
          "paused": "Esta acción está en pausa.",
          "expired": "Esta acción ha finalizado."
        },
        "buttons": {
          "viewDetails": "Ver detalles",
          "sign": "Firmar",
          "signing": "Firmando...",
          "signed": "Firmado"
        }
      },
      "list": {
        "loading": "Cargando acciones cívicas…",
        "loadingMore": "Cargando…",
        "empty": "No encontramos acciones cívicas.",
        "errors": {
          "fetch": "No se pudieron cargar las acciones cívicas.",
          "generic": "Ocurrió un error inesperado.",
          "sign": "No se pudo firmar la acción.",
          "display": "Error: {error}"
        },
        "buttons": {
          "create": "Crear acción",
          "loadMore": "Cargar más"
        }
      }
>>>>>>> 52bfb73b
    }
  },
  "share": {
    "dialog": {
      "feedTitle": "Comparte esta actualización",
      "description": "Ayuda a que otras personas participen en “{title}” copiando el enlace o compartiéndolo directamente.",
      "urlLabel": "Enlace para compartir",
      "urlDescription": "Copia y pega este enlace donde quieras compartirlo.",
      "copy": "Copiar enlace",
      "copied": "¡Copiado!",
      "systemShare": "Compartir con el sistema",
      "emailShare": "Compartir por correo",
      "openSource": "Ver fuente",
      "actionsHeading": "Opciones para compartir",
      "metadataHeading": "Aspectos destacados",
      "emailSubject": "Revisa esta actualización cívica: {title}",
      "metadata": {
        "source": "Fuente",
        "author": "Autor/a",
        "category": "Categoría",
        "district": "Distrito",
        "updated": "Última actualización",
        "tags": "Etiquetas relacionadas"
      },
      "live": {
        "opened": "Se abrió el diálogo para compartir {title}.",
        "copied": "Enlace copiado al portapapeles.",
        "copyError": "No se pudo copiar el enlace. Copia el enlace manualmente."
      }
    }
  },
  "dashboard": {
    "personal": {
      "signIn": {
        "title": "Inicia sesión en tu cuenta",
        "description": "Debes iniciar sesión para acceder a tu panel personal.",
        "button": "Ir a Iniciar sesión"
      },
      "harness": {
        "signIn": {
          "title": "Inicia sesión en tu cuenta",
          "description": "Debes iniciar sesión para acceder a tu panel personal.",
          "button": "Ir a Iniciar sesión"
        },
        "header": {
          "titleWithName": "Bienvenido de nuevo, {name}",
          "titleFallback": "Tu panel",
          "subtitle": "Modo harness: renderizado simplificado del panel para Playwright.",
          "trendingButton": "Ver feed en tendencia",
          "badge": "Harness"
        },
        "analytics": {
          "title": "Analítica personal (Harness)",
          "description": "Instantánea estática de analítica para verificación en harness."
        },
        "representatives": {
          "title": "Tus representantes (Harness)",
          "description": "Marcador simplificado que solo se muestra cuando la preferencia está activada.",
          "empty": "Modo harness: detalles de representantes omitidos."
        },
        "settings": {
          "title": "Configuración del panel",
          "description": "Activa o desactiva módulos del panel.",
          "fields": {
            "quickActions": "Mostrar acciones rápidas",
            "electedOfficials": "Mostrar representantes",
            "recentActivity": "Mostrar actividad reciente",
            "engagementScore": "Mostrar nivel de participación"
          }
        }
      },
      "header": {
        "titleWithName": "Bienvenido de nuevo, {name}",
        "titleFallback": "Tu panel",
        "subtitleWithBio": "Aquí tienes un resumen de tu actividad cívica.",
        "subtitleDefault": "Tu centro personal de participación cívica",
        "refreshing": "Actualizando…",
        "engagementBadge": "{score} nivel de participación"
      },
      "common": {
        "refresh": "Actualizar"
      },
      "errors": {
        "title": "Error al cargar el panel",
        "generic": "Ocurrió un problema al cargar tu panel.",
        "retry": "Intentar de nuevo"
      },
      "tabs": {
        "overview": "Resumen",
        "analytics": "Analítica"
      },
      "metrics": {
        "totalVotes": "Votos totales",
        "pollsCreated": "Encuestas creadas",
        "activePolls": "Encuestas activas",
        "pollVotes": "Votos en tus encuestas"
      },
      "quickActions": {
        "title": "Acciones rápidas",
        "description": "Tareas y accesos directos frecuentes",
        "createPoll": {
          "label": "Crear encuesta",
          "description": "Inicia una encuesta nueva"
        },
        "updateProfile": {
          "label": "Actualizar perfil",
          "description": "Edita tu perfil"
        },
        "privacy": {
          "label": "Privacidad y datos",
          "description": "Administra tu privacidad"
        },
        "location": {
          "label": "Configurar ubicación",
          "description": "Actualiza tu ubicación"
        },
        "export": {
          "label": "Exportar datos",
          "description": "Descarga tus datos"
        }
      },
      "engagement": {
        "title": "Nivel de participación",
        "description": "Tu participación cívica general",
        "participationLevel": "Nivel de participación",
        "participationValue": "{score}/100",
        "context": "Según tu actividad de voto, creación de encuestas y participación"
      },
      "trending": {
        "title": "Temas en tendencia",
        "description": "Lo que la comunidad comenta en este momento",
        "error": "{message}",
        "empty": "Aún no hay temas en tendencia. Vuelve más tarde o explora el feed para descubrir nuevas conversaciones.",
        "viewFeed": "Ver feed en tendencia"
      },
      "representatives": {
        "title": "Tus representantes",
        "description": "Actualizaciones de los funcionarios asociados a tu dirección",
        "addAddress": "Agrega tu dirección para ver las elecciones de tu distrito.",
        "countdown": {
          "title": "Próximas elecciones",
          "description": "Fechas clave vinculadas a tus divisiones guardadas.",
          "ariaLabel": "Próximas elecciones para tus representantes"
        },
        "viewAll": "Ver todos los representantes",
        "empty": "No se encontraron representantes para tu dirección guardada.",
        "updateAddress": "Actualiza tu dirección"
      },
      "personalized": {
        "title": "Contenido personalizado",
        "description": "Contenido adaptado a tu ubicación y demografía",
        "message": "¡El filtrado demográfico está activo! Personalizamos el contenido según tu ubicación e intereses.",
        "updatePreferences": "Actualiza tus preferencias"
      },
      "settings": {
        "title": "Configuración del panel",
        "description": "Personaliza lo que quieres ver en tu panel",
        "fields": {
          "quickActions": {
            "label": "Mostrar acciones rápidas",
            "help": "Muestra accesos directos"
          },
          "electedOfficials": {
            "label": "Mostrar representantes",
            "help": "Muestra a tus representantes"
          },
          "recentActivity": {
            "label": "Mostrar actividad reciente",
            "help": "Muestra tus acciones recientes"
          },
          "engagementScore": {
            "label": "Mostrar nivel de participación",
            "help": "Muestra tu nivel de participación"
          }
        }
      },
      "analytics": {
        "title": "Analítica personal",
        "description": "Tus métricas y actividad cívica",
        "details": {
          "title": "Analítica detallada",
          "description": "Análisis e información completos",
          "votesOnPolls": "Votos en tus encuestas"
        }
      },
      "recentActivity": {
        "title": "Actividad reciente",
        "description": "Tus acciones cívicas más recientes",
        "items": {
          "vote": "Votaste en una encuesta",
          "poll": "Creaste: {title}"
        },
        "pollSummary": "{votes} votos • {date}"
      },
      "polls": {
        "untitled": "Encuesta sin título"
      }
    }
  },
  "civics": {
<<<<<<< HEAD
=======
    "attribution": {
      "footer": {
        "heading": "Fuentes de datos:",
        "lastUpdated": "Última actualización: {date}"
      },
      "badge": {
        "more": "+{count} más"
      }
    },
    "addressLookup": {
      "form": {
        "label": "Ingresa tu dirección para encontrar a tus representantes",
        "placeholder": "Calle Principal 123, Ciudad, Estado 12345"
      },
      "privacy": {
        "heading": "Privacidad ante todo:",
        "copy": "No almacenamos tu dirección. Guardamos una huella unidireccional y un cuadrante aproximado para generar estadísticas anónimas. Nadie puede convertir eso en tu hogar."
      },
      "actions": {
        "differentAddressButton": "¿Votas desde otra dirección?",
        "differentAddressHelper": "Usa \"dirección diferente\" para esta búsqueda. Las mismas reglas de privacidad: no se guarda nada.",
        "submit": {
          "default": "Encontrar a mis representantes",
          "loading": "Buscando..."
        }
      },
      "prompts": {
        "differentAddress": "Ingresa tu dirección de votación (solo se usará para buscar representantes):"
      },
      "errors": {
        "addressRequired": "Ingresa una dirección",
        "noRepresentatives": "Aún no podemos encontrar representantes para esa dirección. Intenta con otra ubicación.",
        "lookupFailed": "No pudimos ejecutar la búsqueda. Inténtalo de nuevo."
      },
      "status": {
        "privacyProtected": "Privacidad protegida"
      }
    },
    "countdown": {
      "badge": {
        "loading": "Comprobando elecciones…",
        "error": "Datos electorales no disponibles",
        "empty": "No hay elecciones próximas registradas",
        "additional": "(+{count})",
        "countdown": {
          "today": "Elección hoy",
          "tomorrow": "En 1 día",
          "inDays": "En {count} días"
        }
      },
      "card": {
        "title": "Próximas elecciones",
        "description": "Mantente listo con fechas clave de tus divisiones.",
        "loading": "Obteniendo el calendario electoral más reciente…",
        "error": "No pudimos cargar las próximas elecciones.",
        "empty": "Aún no tenemos elecciones registradas. Vuelve pronto.",
        "remaining": "+{count} {count, plural, one {elección adicional} other {elecciones adicionales}} registradas"
      },
      "notifications": {
        "titleFallback": "Próxima elección",
        "message": "Elección el {date}",
        "countdown": {
          "today": "Día de la elección",
          "tomorrow": "La elección es mañana",
          "inDays": "La elección es en {count} días"
        }
      }
    },
    "navigation": {
      "header": {
        "title": "Cívica",
        "subtitle": "Tu voz democrática"
      },
      "links": {
        "representatives": "Mis representantes",
        "updateLocation": "Actualizar ubicación"
      },
      "mobileMenu": {
        "open": "Abrir menú de navegación cívica",
        "close": "Cerrar menú de navegación cívica",
        "regionLabel": "Opciones de navegación cívica",
        "currentLocation": "Ubicación actual",
        "unknownLocation": "Ubicación aún no configurada",
        "editAddress": "Cambiar dirección",
        "accessibilityHint": "Selecciona cualquier opción para cerrar este menú."
      },
      "modal": {
        "title": "Actualiza tu ubicación",
        "description": "Ingresa tu nueva dirección para ver representantes actualizados.",
        "addressLabel": "Tu dirección",
        "addressPlaceholder": "Calle Principal 123, Ciudad, Estado 12345",
        "submit": "Actualizar ubicación",
        "submitLoading": "Actualizando..."
      },
      "errors": {
        "fetchFailed": "No pudimos obtener representantes para esa dirección."
      }
    },
    "privacy": {
      "badge": {
        "featureDisabled": "Función deshabilitada",
        "checking": "Comprobando…",
        "status": {
          "healthy": "Las protecciones de privacidad están activas",
          "warning": "Las protecciones de privacidad requieren atención",
          "error": "La verificación de privacidad falló",
          "disabled": "Las protecciones de privacidad están deshabilitadas"
        }
      }
    },
    "touchInteractions": {
      "surface": {
        "label": "Zona de interacción táctil. Usa gestos de deslizamiento, pellizco o toque.",
        "disabled": "Los controles táctiles están deshabilitados."
      },
      "live": {
        "touchStart": "Interacción táctil iniciada.",
        "touchEnd": "Interacción táctil finalizada.",
        "touchCancel": "Interacción táctil cancelada.",
        "tap": "Toque detectado.",
        "swipeLeft": "Deslizaste hacia la izquierda.",
        "swipeRight": "Deslizaste hacia la derecha.",
        "swipeUp": "Deslizaste hacia arriba.",
        "swipeDown": "Deslizaste hacia abajo.",
        "pinchIn": "Pellizco hacia adentro detectado.",
        "pinchOut": "Pellizco hacia afuera detectado.",
        "longPress": "Pulsación prolongada detectada."
      }
    },
    "registration": {
      "heading": "Regístrate para votar en {state}",
      "updated": "Actualizado {date}",
      "loadingAria": "Cargando recursos de registro electoral",
      "buttons": {
        "online": "Iniciar registro en línea",
        "mailForm": "Descargar formulario de registro",
        "status": "Consultar estado de registro",
        "learn": "Conoce cómo registrarte"
      },
      "sections": {
        "mailingAddress": "Dirección postal",
        "electionOffice": "Oficina electoral: {office}",
        "sources": "Fuentes: {sources}"
      },
      "empty": {
        "prefix": "No encontramos recursos de registro electoral para {state}. Visita",
        "suffix": "para obtener las instrucciones más recientes.",
        "voteGov": "Vote.gov"
      }
    },
>>>>>>> 52bfb73b
    "lure": {
      "header": {
        "title": "¿Listo para votar sobre algo que realmente importa? 🗳️",
        "subtitle": "Mientras votas por Drag Race, descubre quién se postula en tu zona y quién realmente te representa."
      },
      "location": {
        "label": "Tu zona:",
        "updating": "Actualizando…"
      },
      "stats": {
        "candidates": {
          "title": "Candidaturas locales",
          "caption": "{formattedCount} {count, plural, one {representante conectado} other {representantes conectados}}"
        },
        "activities": {
          "title": "Temas activos",
          "caption": "Actualizaciones cívicas registradas para tu distrito"
        },
        "following": {
          "title": "Tu voz",
          "caption": "Representantes que sigues"
        },
        "election": {
          "title": "Próxima elección",
          "addAddress": "Agrega tu dirección para ver las elecciones de tu distrito.",
          "badge": {
            "empty": "No hay elecciones registradas para tus divisiones.",
            "loading": "Comprobando…",
            "error": "Datos de elecciones no disponibles"
          },
          "future": "La próxima elección es en {formattedCount} {count, plural, one {día} other {días}}."
        }
      },
      "electionCard": {
        "title": "Calendario electoral",
        "description": "Fechas clave en tus divisiones.",
        "ariaLabel": "Próximas elecciones para tus divisiones"
      },
      "candidates": {
        "section": {
          "title": "Tus candidaturas locales",
          "subtitle": "Conoce a quienes te representan ahora mismo. La calidad de los datos y la verificación se actualizan en tiempo real."
        },
        "loading": "Cargando a tus representantes locales…",
        "empty": "Seguimos sincronizando los datos de tus representantes locales. Intenta actualizar en un minuto.",
        "challengerBadge": "Aspirante",
        "dataQualityBadge": "{value}% calidad de datos",
        "verification": {
          "verified": "Registro verificado",
          "pending": "En espera de verificación",
          "failed": "Problemas de verificación"
        },
        "keyIssues": "Temas clave:",
        "keyIssuesFallback": "En espera de actualizaciones",
        "level": {
          "unknown": "Distrito"
        },
        "officeFallback": "Distrito {level}",
        "partyIndependent": "Independiente",
        "activity": {
          "lastUpdate": "Última actualización el {date}",
          "none": "No hay actividad cívica reciente registrada"
        }
      },
      "engagement": {
        "didYouKnow": {
          "title": "¿Sabías que…?",
          "fallback": "Destacamos a los representantes más receptivos y transparentes de tu zona en cuanto se completa la verificación.",
          "highlight": "{name} tiene una de las mejores calificaciones de calidad de datos en tu zona ({score}%). Los registros verificados significan actualizaciones confiables."
        },
        "dataQualityWatch": {
          "title": "Alerta de calidad de datos",
          "fallback": "Todos los registros de tus representantes locales se ven sólidos. Te avisaremos si algo requiere tu atención.",
          "highlight": "{name} aún tiene verificación limitada ({score}% de calidad de datos). Entra para solicitar más información o señalar problemas."
        }
      },
      "cta": {
        "button": "Ver todas mis candidaturas locales",
        "caption": "Haz preguntas, descubre quién financia a quién y haz oír tu voz"
      },
      "social": {
        "voters": "Más de 10.000 votantes",
        "privacy": "100% privado",
        "access": "Acceso equitativo"
      },
<<<<<<< HEAD
=======
      "errors": {
        "representatives": "No pudimos actualizar tu información cívica. {message}"
      },
>>>>>>> 52bfb73b
      "live": {
        "locationUpdated": "Información cívica actualizada para {location}.",
        "representativesLoaded": "{count, plural, one {# representante local sincronizado.} other {# representantes locales sincronizados.}}",
        "nextElection": "Próxima elección {name} en {count, plural, =0 {hoy.} one {# día.} other {# días.}}",
        "nextElectionToday": "La elección {name} es hoy.",
        "unnamedElection": "tu próxima elección",
        "error": "No pudimos actualizar la información cívica. {message}"
      }
    },
    "engagement": {
      "aria": {
        "like": "Marcar me gusta en este contenido",
        "unlike": "Quitar me gusta de este contenido",
        "comment": "Comentar este contenido",
        "share": "Compartir este contenido",
        "addBookmark": "Agregar este contenido a marcadores",
        "removeBookmark": "Quitar este contenido de marcadores"
      },
<<<<<<< HEAD
=======
      "actions": {
        "like": "Marcar me gusta en este contenido",
        "unlike": "Quitar me gusta de este contenido",
        "comment": "Comentar este contenido",
        "share": "Compartir este contenido",
        "addBookmark": "Agregar este contenido a marcadores",
        "removeBookmark": "Quitar este contenido de marcadores"
      },
>>>>>>> 52bfb73b
      "analytics": {
        "views": "Vistas",
        "engagement": "Interacción",
        "notAvailable": "No disponible"
      },
      "trending": {
        "up": "Tendencia al alza {change}%",
        "down": "Tendencia a la baja {change}%"
      },
      "lastUpdated": "Actualizado {time}"
<<<<<<< HEAD
=======
    },
    "representatives": {
      "card": {
        "district": "Distrito {district}",
        "committees": {
          "heading": "Comités",
          "item": "{role}: {name}",
          "more": "+{count} comités adicionales"
        },
        "contact": {
          "website": "Sitio web",
          "button": "Contactar"
        },
        "dataQuality": {
          "label": "Calidad de datos"
        },
        "actions": {
          "follow": "Seguir",
          "unfollow": "Dejar de seguir",
          "following": "Siguiendo...",
          "unfollowing": "Dejando de seguir..."
        },
        "errors": {
          "follow": "{message}"
        }
      },
      "list": {
        "loading": "Cargando representantes…",
        "error": "Error: {error}",
        "empty": {
          "title": "No encontramos representantes",
          "subtitle": "Ajusta tus criterios de búsqueda o ubicación."
        }
      },
      "search": {
        "title": "Buscar representantes",
        "inputs": {
          "query": "Busca por nombre...",
          "location": "Ingresa tu dirección..."
        },
        "buttons": {
          "search": "Buscar",
          "searching": "Buscando…",
          "find": "Encontrar representantes",
          "apply": "Aplicar filtros"
        },
        "advanced": {
          "toggle": "Filtros avanzados",
          "clearAll": "Limpiar todo",
  "common": {
            "all": "Todas las opciones"
          },
          "state": {
            "label": "Estado",
            "placeholder": "Todos los estados"
          },
          "party": {
            "label": "Partido",
            "placeholder": "Todos los partidos",
            "democratic": "Demócrata",
            "republican": "Republicano",
            "independent": "Independiente",
            "green": "Verde",
            "libertarian": "Libertario"
          },
          "office": {
            "label": "Cargo",
            "placeholder": "Todos los cargos",
            "senator": "Senador",
            "representative": "Representante",
            "governor": "Gobernador",
            "stateSenator": "Senador estatal",
            "stateRepresentative": "Representante estatal"
          },
          "level": {
            "label": "Nivel",
            "placeholder": "Todos los niveles",
            "federal": "Federal",
            "state": "Estatal",
            "local": "Local"
          }
        },
        "states": {
          "CA": "California",
          "NY": "Nueva York",
          "TX": "Texas",
          "FL": "Florida",
          "IL": "Illinois"
        }
      }
    },
    "actions": {
      "card": {
        "type": {
          "petition": "Petición",
          "campaign": "Campaña",
          "survey": "Encuesta",
          "event": "Evento",
          "protest": "Protesta",
          "meeting": "Reunión"
        },
        "urgency": {
          "low": "Baja urgencia",
          "medium": "Urgencia moderada",
          "high": "Alta urgencia",
          "critical": "Urgencia crítica"
        },
        "badges": {
          "draft": "Borrador"
        },
        "signatures": "{current} / {required} firmas",
        "percentage": "{value}%",
        "metadata": {
          "ended": "Finalizado",
          "endsOn": "Finaliza el {date}"
        },
        "statusMessages": {
          "completed": "Esta acción se ha completado.",
          "cancelled": "Esta acción se ha cancelado.",
          "paused": "Esta acción está en pausa.",
          "expired": "Esta acción ha finalizado."
        },
        "buttons": {
          "viewDetails": "Ver detalles",
          "sign": "Firmar",
          "signing": "Firmando...",
          "signed": "Firmado"
        }
      },
      "list": {
        "loading": "Cargando acciones cívicas…",
        "loadingMore": "Cargando…",
        "empty": "No encontramos acciones cívicas.",
        "errors": {
          "fetch": "No se pudieron cargar las acciones cívicas.",
          "generic": "Ocurrió un error inesperado.",
          "sign": "No se pudo firmar la acción.",
          "display": "Error: {error}"
        },
        "buttons": {
          "create": "Crear acción",
          "loadMore": "Cargar más"
        }
      },
      "create": {
        "header": {
          "title": "Crear acción cívica",
          "description": "Inicia una petición, campaña u otra acción de participación cívica."
        },
        "fields": {
          "commonCounter": "{current}/{max} caracteres",
          "title": {
            "label": "Título",
            "placeholder": "Ej.: Apoyar la legislación climática"
          },
          "description": {
            "label": "Descripción",
            "placeholder": "Describe tu acción cívica..."
          },
          "actionType": {
            "label": "Tipo de acción",
            "placeholder": "Selecciona un tipo de acción"
          },
          "urgency": {
            "label": "Nivel de urgencia",
            "placeholder": "Selecciona la urgencia"
          },
          "category": {
            "label": "Categoría",
            "placeholder": "Ej.: Medio ambiente, Salud, Educación"
          },
          "signatures": {
            "label": "Firmas objetivo",
            "placeholder": "1000"
          },
          "endDate": {
            "label": "Fecha de cierre (opcional)"
          },
          "targetState": {
            "label": "Estado objetivo (opcional)",
            "placeholder": "CA"
          },
          "targetDistrict": {
            "label": "Distrito objetivo (opcional)",
            "placeholder": "12"
          },
          "visibility": {
            "label": "Hacer pública esta acción"
          }
        },
        "actionTypes": {
          "petition": "Petición",
          "campaign": "Campaña",
          "survey": "Encuesta",
          "event": "Evento",
          "protest": "Protesta",
          "meeting": "Reunión"
        },
        "urgencyLevels": {
          "low": "Baja",
          "medium": "Media",
          "high": "Alta",
          "critical": "Crítica"
        },
        "validation": {
          "titleRequired": "El título es obligatorio.",
          "titleMax": "El título no puede superar los 200 caracteres.",
          "descriptionMax": "La descripción no puede superar los 5000 caracteres.",
          "signaturesRange": "Las firmas objetivo deben estar entre 1 y 1 000 000.",
          "endDateFuture": "La fecha de cierre debe estar en el futuro."
        },
        "errors": {
          "submitRequest": "No se pudo crear la acción cívica.",
          "generic": "Ocurrió un error."
        },
        "buttons": {
          "create": "Crear acción",
          "creating": "Creando..."
        }
      }
    },
    "templates": {
      "support-bill": {
        "title": "Apoyo a la Legislación",
        "description": "Expresar apoyo a un proyecto de ley o propuesta de política específica",
        "placeholders": {
          "billName": {
            "label": "Nombre del Proyecto de Ley",
            "example": "Ley de Acción Climática"
          },
          "billNumber": {
            "label": "Número del Proyecto de Ley",
            "example": "H.R. 1234"
          },
          "representativeTitle": {
            "label": "Título del Representante",
            "example": "Representante"
          },
          "representativeLastName": {
            "label": "Apellido del Representante",
            "example": "García"
          },
          "personalStatement": {
            "label": "Declaración Personal",
            "example": "Como ciudadano preocupado, creo que..."
          },
          "reason1": {
            "label": "Razón 1",
            "example": "Aborda el cambio climático"
          },
          "reason2": {
            "label": "Razón 2",
            "example": "Crea empleos"
          },
          "reason3": {
            "label": "Razón 3",
            "example": "Protege el medio ambiente"
          },
          "userName": {
            "label": "Tu Nombre",
            "example": "Juan Pérez"
          },
          "userAddress": {
            "label": "Tu Dirección",
            "example": "Calle Principal 123, Ciudad, Estado 12345"
          }
        }
      },
      "oppose-bill": {
        "title": "Oposición a la Legislación",
        "description": "Expresar oposición a un proyecto de ley o propuesta de política específica",
        "placeholders": {
          "billName": {
            "label": "Nombre del Proyecto de Ley",
            "example": "Ley de Reforma Regulatoria"
          },
          "billNumber": {
            "label": "Número del Proyecto de Ley",
            "example": "H.R. 5678"
          },
          "representativeTitle": {
            "label": "Título del Representante",
            "example": "Representante"
          },
          "representativeLastName": {
            "label": "Apellido del Representante",
            "example": "García"
          },
          "personalStatement": {
            "label": "Declaración Personal",
            "example": "Me preocupa que..."
          },
          "concern1": {
            "label": "Preocupación 1",
            "example": "Puede dañar el medio ambiente"
          },
          "concern2": {
            "label": "Preocupación 2",
            "example": "Carece de salvaguardas suficientes"
          },
          "concern3": {
            "label": "Preocupación 3",
            "example": "Puede afectar a comunidades vulnerables"
          },
          "userName": {
            "label": "Tu Nombre",
            "example": "Juan Pérez"
          },
          "userAddress": {
            "label": "Tu Dirección",
            "example": "Calle Principal 123, Ciudad, Estado 12345"
          }
        }
      },
      "general-question": {
        "title": "Pregunta General",
        "description": "Hacer una pregunta general sobre política o representación",
        "placeholders": {
          "representativeTitle": {
            "label": "Título del Representante",
            "example": "Representante"
          },
          "representativeLastName": {
            "label": "Apellido del Representante",
            "example": "García"
          },
          "topic": {
            "label": "Tema",
            "example": "Reforma de Salud"
          },
          "question": {
            "label": "Tu Pregunta",
            "example": "¿Cuál es tu posición sobre..."
          },
          "additionalContext": {
            "label": "Contexto Adicional",
            "example": "Esto es importante para mí porque..."
          },
          "userName": {
            "label": "Tu Nombre",
            "example": "Juan Pérez"
          },
          "userEmail": {
            "label": "Tu Correo Electrónico",
            "example": "juan@ejemplo.com"
          }
        }
      },
      "constituent-service": {
        "title": "Solicitud de Servicio al Ciudadano",
        "description": "Solicitar ayuda con un servicio gubernamental o problema",
        "placeholders": {
          "representativeTitle": {
            "label": "Título del Representante",
            "example": "Representante"
          },
          "representativeLastName": {
            "label": "Apellido del Representante",
            "example": "García"
          },
          "issue": {
            "label": "Resumen del Problema",
            "example": "Beneficios de Seguridad Social"
          },
          "issueDescription": {
            "label": "Descripción del Problema",
            "example": "He estado esperando..."
          },
          "attempt1": {
            "label": "Intento 1",
            "example": "Contacté directamente a la agencia"
          },
          "attempt2": {
            "label": "Intento 2",
            "example": "Presenté la documentación requerida"
          },
          "userName": {
            "label": "Tu Nombre",
            "example": "Juan Pérez"
          },
          "userContactInfo": {
            "label": "Información de Contacto",
            "example": "Teléfono: 555-1234, Correo: juan@ejemplo.com"
          }
        }
      },
      "thank-you": {
        "title": "Mensaje de Agradecimiento",
        "description": "Agradecer a tu representante por su trabajo o voto",
        "placeholders": {
          "representativeTitle": {
            "label": "Título del Representante",
            "example": "Representante"
          },
          "representativeLastName": {
            "label": "Apellido del Representante",
            "example": "García"
          },
          "action": {
            "label": "Acción",
            "example": "votar a favor de la Ley de Acción Climática"
          },
          "reason": {
            "label": "Por Qué Estás Agradecido",
            "example": "Esta legislación es importante para nuestra comunidad..."
          },
          "actionType": {
            "label": "Tipo de Acción",
            "example": "voto"
          },
          "value": {
            "label": "Valor",
            "example": "protección ambiental"
          },
          "userName": {
            "label": "Tu Nombre",
            "example": "Juan Pérez"
          }
        }
      },
      "policy-feedback": {
        "title": "Comentarios sobre Política",
        "description": "Proporcionar comentarios sobre una política o tema específico",
        "placeholders": {
          "representativeTitle": {
            "label": "Título del Representante",
            "example": "Representante"
          },
          "representativeLastName": {
            "label": "Apellido del Representante",
            "example": "García"
          },
          "policyTopic": {
            "label": "Tema de Política",
            "example": "Reforma de Salud"
          },
          "feedback": {
            "label": "Tus Comentarios",
            "example": "Apoyo este enfoque porque..."
          },
          "recommendation": {
            "label": "Tu Recomendación",
            "example": "deberíamos priorizar..."
          },
          "additionalThoughts": {
            "label": "Pensamientos Adicionales",
            "example": "También quería mencionar..."
          },
          "userName": {
            "label": "Tu Nombre",
            "example": "Juan Pérez"
          }
        }
      }
    }
  },
  "candidates": {
    "profile": {
      "status": {
        "notFound": "No se encontró a la candidatura.",
        "loading": "Cargando…"
      },
      "labels": {
        "prospectiveCandidate": "Candidatura prospecto",
        "statusVerified": "Verificada",
        "statusPending": "En verificación",
        "public": "Tu perfil es público.",
        "private": "Tu perfil es privado (solo vista previa)."
      },
      "actions": {
        "togglePublicTitle": "Cambiar visibilidad pública",
        "publish": "Publicar perfil",
        "unpublish": "Ocultar perfil"
      },
      "verification": {
        "tooltip": "Verifica con tu correo oficial",
        "codeSent": "Enviamos un código de verificación a tu correo oficial. Escríbelo abajo.",
        "requestFailed": "No pudimos enviar el código de verificación.",
        "requestError": "Error al enviar el código de verificación. Inténtalo de nuevo.",
        "complete": "✅ Verificación completada.",
        "failed": "❌ La verificación falló. Inténtalo otra vez.",
        "buttons": {
          "request": "Verificar correo oficial",
          "loading": "Verificando…",
          "submit": "Enviar código",
          "submitLoading": "Enviando…"
        },
        "input": {
          "placeholder": "Ingresa el código de 6 dígitos",
          "note": "El código vence en 15 minutos. Tienes 5 intentos por código."
        },
        "error": {
          "expired": "⏰ Este código expiró. Solicita uno nuevo.",
          "locked": "🔒 Demasiados intentos fallidos. Solicita un nuevo código.",
          "alreadyUsed": "⚠️ Este código ya se usó. Solicita uno nuevo.",
          "invalid": "Código no válido.",
          "invalidWithAttempts": "Código no válido. ({count, plural, one {{count} intento restante} other {{count} intentos restantes}})",
          "general": "Código no válido."
        }
      },
      "edit": {
        "bioLabel": "Biografía",
        "bioPlaceholder": "Cuéntales a los votantes sobre ti…",
        "websiteLabel": "Sitio web",
        "websitePlaceholder": "https://tucampaña.com",
        "socialLabel": "Redes (clave → URL, una por línea)",
        "socialPlaceholder": "twitter: https://x.com/tú",
        "success": "Perfil actualizado.",
        "error": "No se pudo actualizar el perfil.",
        "saveButton": "Guardar cambios",
        "saveLoading": "Guardando…"
      },
      "links": {
        "websiteLabel": "Sitio web:",
        "selfProvidedTitle": "Enlace proporcionado por la candidatura",
        "selfProvidedBadge": "Autodeclarado"
      },
      "navigation": {
        "backToApp": "Volver a la app"
      },
      "correction": {
        "linkLabel": "Sugerir una corrección",
        "badge": "Ayuda a mantener este perfil actualizado",
        "dialogTitle": "Sugerir una corrección",
        "dialogDescription": "Señala información incorrecta o desactualizada para que nuestro equipo la revise.",
        "issueLabel": "¿Qué necesita atención?",
        "issueTypes": {
          "info": "Biografía o posturas",
          "contact": "Contacto o enlaces",
          "verification": "Problemas de identidad",
          "other": "Otro"
        },
        "detailsLabel": "Detalles",
        "detailsPlaceholder": "Describe la corrección propuesta. Incluye el texto actual, lo que debería decir y contexto adicional.",
        "detailsHelp": "Al menos 20 caracteres.",
        "contactLabel": "Correo de contacto (opcional)",
        "contactDescription": "Solo lo usaremos si necesitamos más información.",
        "sourceLabel": "Fuente o enlace (opcional)",
        "sourceDescription": "Comparte un enlace público que respalde la corrección.",
        "contactPlaceholder": "tu@correo.com",
        "sourcePlaceholder": "https://ejemplo.org/fuente",
        "feedbackTitle": "Corrección: {name}",
        "feedbackDescription": "[{issue}] {details}\n\nFuente: {source}\nContacto: {contact}",
        "missingValue": "n/d",
        "submit": "Enviar corrección",
        "submitting": "Enviando…",
        "success": "¡Gracias! Nuestro equipo revisará tu corrección.",
        "error": "No pudimos enviar la corrección. Inténtalo nuevamente.",
        "detailsRequired": "Proporciona al menos 20 caracteres para entender la corrección.",
        "close": "Cerrar"
      }
>>>>>>> 52bfb73b
    }
  },
  "common": {
    "skipToContent": "Saltar al contenido principal",
    "actions": {
      "cancel": "Cancelar",
      "retry": "Reintentar"
    },
    "progressiveDisclosure": {
      "expand": "Expandir contenido",
      "collapse": "Contraer contenido"
    },
    "placeholders": {
      "emDash": "—"
    },
    "theme": {
      "label": "Tema",
      "select": "Seleccionar tema",
      "options": "Opciones de tema",
      "changed": "Tema cambiado a {theme}"
    },
    "devices": {
      "title": "Tus Dispositivos",
      "listLabel": "Lista de dispositivos",
      "loading": "Cargando dispositivos...",
      "loadFailed": "No se pudieron cargar los dispositivos",
      "empty": "No se encontraron dispositivos",
      "add": "Agregar Dispositivo"
    },
    "messages": {
      "dismiss": "Descartar mensaje"
    }
  },
  "navigation": {
    "home": "Inicio",
    "polls": "Encuestas",
    "dashboard": "Panel",
    "profile": "Perfil",
    "settings": "Configuración",
    "logout": "Cerrar sesión",
    "login": "Iniciar sesión",
    "register": "Crear cuenta",
    "languageSelector": {
      "live": {
        "changed": "Idioma establecido en {language}.",
        "error": "No se pudo cambiar el idioma. Inténtalo de nuevo."
      }
<<<<<<< HEAD
=======
    },
    "mobileMenu": {
      "open": "Abrir menú de navegación móvil",
      "close": "Cerrar menú de navegación móvil"
    },
    "menu": {
      "title": "Menú",
      "close": "Cerrar menú",
      "profile": "Mi Perfil",
      "settings": "Configuración",
      "contribute": "Ayuda a Construir la Democracia",
      "badgeNew": "Nuevo",
      "userFallback": "Usuario",
      "contribute": {
        "title": "Ayuda a Construir la Democracia",
        "description": "Este es un proyecto de código abierto que lucha por la democracia.",
        "mission": "Cada contribución ayuda a nivelar el campo de juego y exponer a políticos \"comprados\".",
        "financialNote": {
          "label": "Nota:",
          "text": "Estamos explorando formas éticas de aceptar contribuciones financieras. Por ahora, nos enfocamos en contribuciones de código y comunidad para mantener la plataforma verdaderamente independiente."
        },
        "code": {
          "title": "Desarrollo de Código",
          "description": "Ayuda a construir funciones y corregir errores",
          "skills": {
            "react": "React",
            "typescript": "TypeScript",
            "nodejs": "Node.js"
          }
        },
        "documentation": {
          "title": "Documentación",
          "description": "Ayuda a otros a entender la plataforma",
          "skills": {
            "writing": "Escritura",
            "technicalDocs": "Documentación técnica",
            "tutorials": "Tutoriales"
          }
        },
        "testing": {
          "title": "Pruebas y Control de Calidad",
          "description": "Ayuda a asegurar la calidad",
          "skills": {
            "testing": "Pruebas",
            "qa": "Control de calidad",
            "userFeedback": "Comentarios de usuarios"
          }
        },
        "community": {
          "title": "Construcción de Comunidad",
          "description": "Ayuda a hacer crecer nuestra comunidad",
          "skills": {
            "community": "Comunidad",
            "socialMedia": "Redes sociales",
            "events": "Eventos"
          }
        },
        "sharing": {
          "title": "Compartir y Difusión",
          "description": "Ayuda a correr la voz",
          "skills": {
            "socialMedia": "Redes sociales",
            "contentCreation": "Creación de contenido",
            "outreach": "Difusión"
          }
        }
      },
      "settings": {
        "privacy": "Configuración de Privacidad",
        "notifications": "Notificaciones",
        "account": "Configuración de Cuenta"
      }
>>>>>>> 52bfb73b
    }
  },
  "analytics": {
    "heading": {
      "title": "Tablero de análisis",
      "mobile": "Monitoreo e información",
      "desktop": "Monitoreo del sistema • Inteligencia empresarial • Información de usuarios",
      "lastUpdatedFull": "Actualizado: {time}",
      "lastUpdatedShort": "• {time}"
    },
    "buttons": {
      "showDetails": "Mostrar detalles",
      "hideDetails": "Ocultar detalles",
      "refresh": "Actualizar",
      "refreshing": "Actualizando…",
      "export": "Exportar datos"
    },
    "status": {
      "loading": "Cargando análisis avanzados…",
      "errorLabel": "Error",
      "retry": "Reintentar",
      "noData": "No hay datos de análisis disponibles.",
      "loadData": "Cargar datos"
    },
    "badges": {
      "adminAccess": "Acceso de administrador",
      "newSchema": "Nuevo esquema habilitado",
      "realTime": "Actualizaciones en tiempo real",
      "enhancedInsights": "Información mejorada"
    },
    "tabs": {
      "overview": "Resumen",
      "overviewShort": "Resumen",
      "trends": "Tendencias",
      "heatmaps": "Mapas de calor",
      "heatmapsShort": "Mapas de calor",
      "demographics": "Demografía",
      "demographicsShort": "Demografía",
      "temporal": "Temporal",
      "temporalShort": "Temporal",
      "trust": "Niveles de confianza"
    },
    "tabDescriptions": {
      "overview": "La pestaña Resumen destaca usuarios totales, encuestas, votos, puntaje de participación, salud del sistema y mensajes activos.",
      "trends": "La pestaña Tendencias muestra gráficas interactivas y tablas resumidas de votos, participación y velocidad para el rango seleccionado.",
      "heatmaps": "La pestaña Mapas de calor muestra mapas por distrito y encuesta con controles accesibles y resúmenes de participación geográfica.",
      "demographics": "La pestaña Demografía lista niveles de confianza, edades, distritos y educación usando tablas accesibles.",
      "temporal": "La pestaña Temporal grafica actividad por hora y día además de métricas de velocidad con tablas textuales.",
      "trust": "La pestaña Niveles de confianza compara el rendimiento por nivel con resúmenes de participación, interacción y probabilidad de bots."
    },
    "live": {
      "refreshing": "Actualizando datos de análisis",
      "refreshed": "Análisis actualizados a las {time}"
    },
    "summaries": {
      "overview": "{totalUsers} usuarios en total con {activeUsers} activos. {totalPolls} encuestas en total ({newPolls} nuevas en este período) y {totalVotes} votos totales ({newVotes} nuevos). Puntaje de participación {engagementScore} y puntaje de confianza {trustScore}."
    },
    "a11y": {
      "tabChanged": "Contenido de la pestaña {tab} enfocado"
    },
    "tables": {
      "heading": "Resumen accesible de datos",
      "description": "Utiliza las tablas para revisar los datos de las gráficas con tecnología de asistencia.",
      "columns": {
        "tier": "Nivel",
        "count": "Cantidad",
        "percentage": "Porcentaje",
        "ageGroup": "Grupo de edad",
        "district": "Distrito",
        "education": "Nivel educativo",
        "date": "Fecha",
        "votes": "Votos",
        "participation": "Participación",
        "velocity": "Velocidad",
        "hour": "Hora",
        "activity": "Actividad",
        "percentOfPeak": "Porcentaje del pico",
        "day": "Día",
        "timestamp": "Hora",
        "poll": "Encuesta",
        "category": "Categoría",
        "engagementScore": "Puntuación de participación",
        "uniqueVoters": "Votantes únicos",
        "status": "Estado",
        "users": "Usuarios",
        "participationRate": "Tasa de participación",
        "completionRate": "Tasa de finalización",
        "avgEngagement": "Prom. participación",
        "botLikelihood": "Probabilidad de bot",
        "avgPollsVoted": "Prom. encuestas votadas",
        "avgTimeOnSite": "Prom. tiempo en el sitio (min)",
        "state": "Estado",
        "level": "Nivel",
        "engagementCount": "Conteo de interacciones",
        "representatives": "Representantes"
      },
      "statuses": {
        "active": "Activa",
        "closed": "Cerrada"
      }
    },
    "demographics": {
      "cardTitle": "Desglose demográfico",
      "cardDescriptionMobile": "Anonimato K: {threshold}",
      "cardDescriptionDesktop": "Demografía de usuarios con protecciones de privacidad (anonimato K: {threshold})",
      "tabsGroupLabel": "Pestañas de datos demográficos",
      "tabsLabels": {
        "trust": "Niveles de confianza",
        "age": "Grupos de edad",
        "district": "Distritos",
        "education": "Educación"
      },
      "tabsShort": {
        "trust": "Confianza",
        "age": "Edad",
        "district": "Distritos",
        "education": "Educ."
      },
      "tabAnnouncements": {
        "trust": "Mostrando la distribución por nivel de confianza.",
        "age": "Mostrando la distribución por grupo de edad.",
        "district": "Mostrando la participación por distrito.",
        "education": "Mostrando la distribución por nivel educativo."
      },
      "privacy": {
        "title": "Datos protegidos por privacidad",
        "line1": "Solo se incluyen usuarios que aceptaron la recopilación analítica.",
        "line2": "Las categorías con menos de {threshold} usuarios se ocultan para mantener el anonimato.",
        "line3": "{optedOut} usuarios rechazaron la recopilación y se excluyen."
      },
      "summaryCards": {
        "totalUsers": "Usuarios totales",
        "optedIn": "Con consentimiento",
        "optedOut": "Sin consentimiento",
        "privacyLevel": "Nivel de privacidad",
        "privacyValue": "K-{threshold}",
        "sr": {
          "totalUsers": "{total} usuarios totales incluidos.",
          "optedIn": "{count} usuarios con consentimiento.",
          "optedOut": "{count} usuarios sin consentimiento.",
          "privacyLevel": "Nivel de privacidad K-{threshold}."
        }
      },
      "summaryIntro": "Mostrando {total} usuarios totales con {optedIn} con consentimiento y {optedOut} sin consentimiento. Las categorías ocultan grupos menores a {threshold} usuarios.",
      "tables": {
        "trust": {
          "title": "Distribución por nivel de confianza",
          "description": "Cantidad y porcentaje de usuarios por nivel de confianza."
        },
        "age": {
          "title": "Distribución por edad",
          "description": "Desglose por grupo de edad de los usuarios con consentimiento."
        },
        "district": {
          "title": "Distritos principales",
          "description": "Distritos principales por participación (máximo 10)."
        },
        "education": {
          "title": "Niveles educativos",
          "description": "Distribución del nivel educativo de los usuarios con consentimiento."
        }
      }
    },
    "trends": {
      "ranges": {
        "7d": "Últimos 7 días",
        "30d": "Últimos 30 días",
        "90d": "Últimos 90 días"
      },
      "chartTypes": {
        "line": "Gráfica de líneas",
        "area": "Gráfica de área"
      },
      "chart": {
        "title": "Tendencias de actividad",
        "description": "Muestra votos, participación y velocidad para {range} usando una vista {chartType}.",
        "axes": {
          "votes": "Votos / Velocidad",
          "participation": "Tasa de participación (%)"
        },
        "summary": "El mayor número de votos ocurrió el {peakVotesDate} con {peakVotes} votos. La participación alcanzó su punto máximo el {peakParticipationDate} con {peakParticipation}. La tendencia de votos es {trendDirection} durante {range}."
      },
      "filters": {
        "dateRange": "Seleccionar rango de fechas",
        "chartType": "Seleccionar tipo de gráfica"
      },
      "announcements": {
        "rangeChanged": "El rango de fechas cambió a {range}.",
        "chartTypeChanged": "La vista de la gráfica cambió a {chartType}.",
        "refresh": "Actualizando los datos de tendencias."
      },
      "trendDirections": {
        "increasing": "ascendente",
        "decreasing": "descendente",
        "steady": "estable"
      },
      "summaryIntro": "Se registraron {totalVotes} votos en total. La participación promedio es {avgParticipation} con una velocidad promedio de {avgVelocity}.",
      "table": {
        "title": "Datos de tendencia por día",
        "description": "Totales diarios de votos, participación y velocidad."
      }
    },
    "temporal": {
      "cardTitle": "Análisis temporal",
      "cardDescription": "Patrones de actividad por hora del día y día de la semana.",
      "errors": {
        "noData": "No hay datos temporales disponibles."
      },
      "ranges": {
        "7d": "Últimos 7 días",
        "30d": "Últimos 30 días",
        "90d": "Últimos 90 días"
      },
      "filters": {
        "dateRange": "Selecciona un rango de fechas"
      },
      "announcements": {
        "rangeChanged": "El rango temporal cambió a {range}.",
        "refresh": "Actualizando los datos temporales."
      },
      "tabsGroupLabel": "Vistas de análisis temporal",
      "tabsLabels": {
        "hourly": "Patrón por hora",
        "daily": "Patrón por día",
        "velocity": "Velocidad de interacción"
      },
      "tabAnnouncements": {
        "hourly": "Mostrando el mapa de calor por hora.",
        "daily": "Mostrando la actividad por día de la semana.",
        "velocity": "Mostrando la tendencia de velocidad."
      },
      "tabSummaries": {
        "hourly": "La mayor actividad ocurre alrededor de las {peakHour}. La actividad promedio por franja es {avgActivity}.",
        "daily": "El día con más interacción es {peakDay}. La actividad promedio por franja es {avgActivity}.",
        "velocity": "La tendencia de velocidad es {trendDirection}. La última lectura en {lastTimestamp} es {lastVelocity}."
      },
      "velocityTrend": {
        "increasing": "ascendente",
        "decreasing": "descendente",
        "steady": "estable"
      },
      "summaryIntro": "La mayor actividad ocurre a las {peakHour} del {peakDay}. La actividad promedio por franja horaria es {avgActivity}.",
      "summaryCards": {
        "peakHour": {
          "label": "Hora pico",
          "subtitle": "Momento de mayor actividad",
          "sr": "Hora pico {value}."
        },
        "peakDay": {
          "label": "Día pico",
          "subtitle": "Día de mayor actividad",
          "sr": "Día pico {value}."
        },
        "avgActivity": {
          "label": "Actividad promedio",
          "subtitle": "Por franja horaria",
          "sr": "Actividad promedio {value} por franja."
        }
      },
      "sections": {
        "hourly": {
          "title": "Patrón de 24 horas",
          "description": "Muestra la participación durante todo el día (0 = medianoche, 12 = mediodía).",
          "heatmapLabel": "Mapa de calor por hora que indica la intensidad de actividad.",
          "legendLow": "Baja",
          "legendHigh": "Alta"
        },
        "daily": {
          "title": "Patrón por día de la semana",
          "description": "Muestra la participación en cada día de la semana.",
          "listTitle": "Participación por día",
          "percentOfPeak": "{value}% del pico"
        },
        "velocity": {
          "title": "Velocidad de participación",
          "description": "Tasa de cambio de la participación en el tiempo."
        }
      },
      "axes": {
        "activityCount": "Conteo de actividad",
        "velocity": "Velocidad (actividades/hora)"
      },
      "notes": {
        "mockData": "Usando datos simulados para demostración. {error}"
      },
      "tables": {
        "hourly": {
          "title": "Actividad por hora",
          "description": "Cantidad de actividad y porcentaje relativo a la hora pico."
        },
        "daily": {
          "title": "Actividad por día",
          "description": "Totales diarios y porcentaje relativo al día pico."
        },
        "velocity": {
          "title": "Velocidad de participación",
          "description": "Mediciones recientes de velocidad en actividades por hora."
        }
      }
    },
    "heatmap": {
      "cardTitle": "Mapa de calor de participación",
      "cardDescription": "Visualiza la intensidad de participación en las encuestas por categoría.",
      "filters": {
        "category": "Selecciona una categoría",
        "limit": "Mostrar",
        "topCount": "Top {count}"
      },
      "announcements": {
        "categoryChanged": "Filtro de categoría establecido en {category}.",
        "limitChanged": "Mostrando las {count} encuestas principales.",
        "refresh": "Actualizando el mapa de calor de participación."
      },
      "summaryCards": {
        "totalVotes": {
          "label": "Votos totales",
          "subtitle": "Encuestas seleccionadas",
          "sr": "{value} votos en total en las encuestas seleccionadas."
        },
        "avgEngagement": {
          "label": "Prom. participación",
          "subtitle": "Puntaje promedio",
          "sr": "Puntaje promedio de participación {value}."
        },
        "activePolls": {
          "label": "Encuestas activas",
          "subtitle": "En ejecución",
          "sr": "{value} encuestas activas actualmente."
        },
        "topPoll": {
          "label": "Encuesta destacada",
          "subtitle": "Mayor participación",
          "sr": "Encuesta destacada {title} con puntaje {engagement}."
        }
      },
      "chart": {
        "title": "Gráfica de participación",
        "summary": "Mostrando {count} encuestas ordenadas por participación. La más alta es {topTitle} con puntaje {topEngagement}."
      },
      "summaryIntro": "{total} votos totales en {active} encuestas activas. {topPoll} lidera con una puntuación de {engagement}.",
      "summaryFallback": "{total} votos totales en {active} encuestas activas.",
      "table": {
        "title": "Detalles de participación por encuesta",
        "description": "Encuestas ordenadas por puntuación de participación con métricas adicionales."
      },
      "topPolls": {
        "votesLabel": "votos"
      }
    },
    "districts": {
      "summaryIntro": "{totalDistricts} distritos cumplen con las salvaguardas de privacidad con {totalEngagement} interacciones totales. {topDistrict} ({topState}) lidera con {topEngagement} interacciones.",
      "summaryFallback": "{totalDistricts} distritos cumplen con las salvaguardas de privacidad en esta vista.",
      "table": {
        "title": "Detalles de participación por distrito",
        "description": "Distritos listados con estado, nivel, conteos de interacción y cobertura de representantes."
      }
    },
    "trust": {
      "cardTitle": "Comparación de niveles de confianza",
      "cardDescription": "Compara métricas de comportamiento y participación entre niveles de confianza (T0-T3).",
      "tabsGroupLabel": "Pestañas de visualización de niveles de confianza",
      "tabsLabels": {
        "participation": "Participación",
        "engagement": "Interacción",
        "radar": "Radar"
      },
      "tabAnnouncements": {
        "participation": "Viendo tasas de participación y finalización por nivel de confianza.",
        "engagement": "Viendo puntajes de interacción y probabilidad de bots por nivel de confianza.",
        "radar": "Viendo comparación multi-métrica en radar entre niveles de confianza."
      },
      "sections": {
        "participation": {
          "title": "Tasas de Participación y Finalización",
          "description": "Porcentaje de usuarios que participan y completan encuestas por nivel de confianza.",
          "chartLabel": "Gráfico de barras mostrando tasas de participación y finalización para cada nivel de confianza. Eje X muestra niveles de confianza (T0-T3), eje Y muestra porcentaje.",
          "detailedMetrics": "Métricas Detalladas",
          "rateLabels": "Participación / Finalización"
        },
        "engagement": {
          "title": "Interacción y Detección de Bots",
          "description": "Puntajes promedio de interacción e indicadores de probabilidad de bots por nivel de confianza.",
          "chartLabel": "Gráfico de barras mostrando puntajes promedio de interacción y porcentajes de probabilidad de bots para cada nivel de confianza. Eje X muestra niveles de confianza (T0-T3), eje Y muestra valores de puntaje."
        },
        "radar": {
          "title": "Resumen Multi-Métrica",
          "description": "Vista de radar comparativa entre métricas de participación, finalización, interacción y puntaje de confianza.",
          "chartLabel": "Gráfico de radar comparando participación, finalización, interacción y puntajes de confianza entre todos los niveles de confianza. Cada nivel está representado por un polígono de color diferente."
        }
      },
      "axes": {
        "percentage": "Porcentaje (%)",
        "score": "Puntaje"
      },
      "errors": {
        "noData": "No hay datos de niveles de confianza disponibles"
      },
      "summaryCards": {
        "totalUsers": {
          "label": "Usuarios totales",
          "subtitle": "Entre todos los niveles de confianza",
          "sr": "{value} usuarios totales entre todos los niveles de confianza."
        },
        "strongestTier": {
          "label": "Nivel más fuerte",
          "subtitle": "Mayor interacción",
          "sr": "{tier} muestra la mayor interacción ({engagement}) con participación en {participation}."
        }
      },
      "summaryIntro": "{totalUsers} usuarios en total. {strongestTier} muestra la mayor participación ({engagement}) con una tasa de {participation}.",
      "summaryFallback": "{totalUsers} usuarios en total entre todos los niveles de confianza.",
      "table": {
        "title": "Métricas por nivel de confianza",
        "description": "Principales métricas por nivel de confianza, incluyendo participación, finalización y probabilidad de bots."
      },
      "usersSuffix": "usuarios",
      "usersLabel": "Usuarios",
      "refreshAnnouncement": "Actualizando datos de comparación de niveles de confianza.",
      "errorAnnouncement": "Los datos de niveles de confianza pueden estar incompletos. {error}"
    },
    "overview": {
      "metrics": {
        "totalUsers": {
          "title": "Usuarios totales",
          "subtitle": "{active} usuarios activos",
          "sr": "{total} usuarios totales con {active} activos."
        },
        "totalPolls": {
          "title": "Encuestas totales",
          "subtitle": "{newPolls} nuevas en este período",
          "sr": "{total} encuestas totales con {newPolls} creadas en este período."
        },
        "totalVotes": {
          "title": "Votos totales",
          "subtitle": "{newVotes} nuevos en este período",
          "sr": "{total} votos totales con {newVotes} registrados en este período."
        },
        "engagement": {
          "title": "Puntaje de participación",
          "subtitle": "Puntaje de confianza: {trustScore}",
          "sr": "Puntaje de participación {engagement} con puntaje de confianza {trustScore}."
        }
      }
    },
    "overviewSections": {
      "enhancedInsights": {
        "title": "Información mejorada",
        "description": "Analítica avanzada impulsada por el nuevo esquema."
      },
      "sessionAnalytics": {
        "title": "Analítica de sesiones",
        "description": "Seguimiento en tiempo real del comportamiento del usuario."
      },
      "systemHealth": {
        "title": "Salud del sistema",
        "description": "Monitoreo de servicios y estados de incidentes."
      },
      "siteMessages": {
        "title": "Mensajes activos del sitio",
        "description": "Anuncios que se muestran actualmente a los usuarios."
      }
    },
    "widgets": {
      "moveButton": "Mover",
      "moveButtonAria": "Activar o desactivar el modo de movimiento con el teclado para este widget",
      "resizeButton": "Redimensionar",
      "resizeButtonAria": "Activar o desactivar el modo de redimensionado con el teclado para este widget",
      "addWidget": "Agregar widget",
      "defaultInstructions": "Pon el foco en este widget y usa los botones Mover o Redimensionar para ajustarlo con el teclado.",
      "moveModeOn": "Modo de movimiento activado para {title}. Usa las flechas para cambiar de posición. Pulsa Enter para confirmar o Escape para cancelar.",
      "moveModeOff": "Modo de movimiento desactivado.",
      "moveModeInstructions": "Modo de movimiento activo. Usa las flechas para reposicionar el widget. Pulsa Enter para confirmar o Escape para cancelar.",
      "resizeModeOn": "Modo de redimensionado activado para {title}. Usa las flechas para cambiar el tamaño. Pulsa Enter para confirmar o Escape para cancelar.",
      "resizeModeOff": "Modo de redimensionado desactivado.",
      "resizeModeInstructions": "Modo de redimensionado activo. Usa las flechas para cambiar el tamaño del widget. Pulsa Enter para confirmar o Escape para cancelar.",
      "positionUpdate": "Widget movido a la columna {column}, fila {row}.",
      "sizeUpdate": "El widget ahora mide {width} columnas por {height} filas.",
      "editModeOn": "Modo de edición activado. Usa los botones Mover o Redimensionar en cada widget para ajustar el diseño con el teclado.",
      "editModeOff": "Modo de edición desactivado.",
      "overlayMoveHint": "Enfoca un widget y presiona M o usa el botón Mover para reposicionarlo con las flechas.",
      "overlayResizeHint": "Presiona R o usa el botón Redimensionar para ajustar ancho y alto con las flechas.",
      "shortcutDialog": {
        "button": "Ayuda de teclado",
        "title": "Atajos de teclado",
        "intro": "Usa estos comandos para editar la cuadrícula de widgets rápidamente. Todos los atajos funcionan con modificadores de Mac (⌘) o Windows/Linux (Ctrl), a menos que se indique lo contrario.",
        "items": {
          "toggleEdit": {
            "shortcut": "⌘/Ctrl + E",
            "description": "Activa o desactiva el modo edición."
          },
          "toggleMove": {
            "shortcut": "M (con el foco en un widget)",
            "description": "Activa el modo mover para recolocar el widget seleccionado."
          },
          "toggleResize": {
            "shortcut": "R (con el foco en un widget)",
            "description": "Activa el modo redimensionar para ajustar el widget seleccionado."
          },
          "arrowMove": {
            "shortcut": "Flechas (modo mover)",
            "description": "Recoloca el widget. Mantén Shift para moverte dos columnas o filas."
          },
          "arrowResize": {
            "shortcut": "Flechas (modo redimensionar)",
            "description": "Ajusta el tamaño del widget. Mantén Shift para pasos más grandes."
          },
          "undo": {
            "shortcut": "⌘/Ctrl + Z",
            "description": "Deshace el último cambio."
          },
          "redo": {
            "shortcut": "⌘/Ctrl + Shift + Z o Ctrl + Y",
            "description": "Rehace el cambio deshecho anteriormente."
          },
          "save": {
            "shortcut": "⌘/Ctrl + S",
            "description": "Guarda el diseño actual."
          },
          "cancel": {
            "shortcut": "Esc",
            "description": "Sale de los modos mover/redimensionar o cancela acciones del modo edición."
          }
        }
      }
    }
  },
  "accessibility": {
    "loading": "Cargando Choices..."
  },
  "onboarding": {
    "loading": "Cargando el proceso de incorporación...",
    "labels": {
      "welcome": "Bienvenida",
      "privacy": "Privacidad",
      "demographics": "Demografía",
      "authentication": "Autenticación",
      "profile": "Perfil",
      "complete": "Finalizado"
    },
    "progress": {
      "valueText": "Paso {current} de {total}: {label}",
      "live": {
        "step": "Paso {current} de {total}: {label}",
        "completed": "Onboarding completado. Ya puedes explorar Choices.",
        "error": "Error en onboarding: {message}"
      }
    },
    "welcome": {
      "title": "Bienvenido a Choices",
      "subtitle": "Toma decisiones informadas con información transparente y basada en datos",
      "features": {
        "vote": {
          "title": "Vota sobre temas",
          "description": "Participa en encuestas sobre los temas que te importan"
        },
        "representatives": {
          "title": "Sigue a tus representantes",
          "description": "Conoce cómo votan y financian tus funcionarios electos"
        },
        "finance": {
          "title": "Financiación de campañas",
          "description": "Entiende quién financia las campañas políticas"
        }
      },
      "duration": "⏱️ Te tomará unos 3 minutos comenzar",
      "cta": {
        "next": "Comenzar",
        "skip": "Ya soy usuario"
      }
    },
    "privacy": {
      "title": "Tu privacidad importa",
      "subtitle": "Creemos en la transparencia y la protección de datos",
      "cards": {
        "location": {
          "title": "Datos de ubicación",
          "description": "Solo necesitamos tu estado o distrito para encontrar a tus representantes. Nunca almacenamos tu dirección exacta."
        },
        "demographics": {
          "title": "Datos demográficos",
          "description": "La edad y la educación nos ayudan a mostrarte encuestas relevantes y a conectarte con votantes similares."
        },
        "protection": {
          "title": "Protección de datos",
          "description": "Todos los datos están cifrados, anonimizados y nunca se venden. Puedes eliminar tu información en cualquier momento."
        }
      }
    },
    "demographics": {
      "title": "Personalicemos tu experiencia",
      "subtitle": "Esta información nos ayuda a mostrarte contenido relevante",
      "location": {
        "title": "Encuentra tu distrito",
        "description": "Introduce tu dirección para encontrar tu distrito y representantes. Solo guardamos tu distrito, nunca tu dirección completa.",
        "whyLabel": "Por qué lo pedimos:",
        "whyDescription": "Tu distrito nos permite mostrarte representantes, acciones cívicas y encuestas relevantes para tu zona.",
        "privacyLabel": "Privacidad:",
        "privacyDescription": "Nunca guardamos tu dirección completa. Solo almacenamos tu distrito (p. ej., \"CA-12\") y puedes eliminarlo en cualquier momento desde tu perfil."
      },
      "profile": {
        "title": "Datos demográficos",
        "description": "Esto nos ayuda a mostrarte encuestas relevantes y vincularte con votantes similares"
      },
      "fields": {
        "age": {
          "label": "Rango de edad",
          "placeholder": "Selecciona un rango de edad",
          "options": {
            "18_24": "18-24",
            "25_34": "25-34",
            "35_44": "35-44",
            "45_54": "45-54",
            "55_64": "55-64",
            "65_plus": "65+"
          }
        },
        "education": {
          "label": "Nivel educativo",
          "placeholder": "Selecciona un nivel educativo",
          "options": {
            "high_school": "Secundaria completa",
            "some_college": "Algunos estudios universitarios",
            "bachelor": "Licenciatura",
            "graduate": "Estudios de posgrado"
          }
        },
        "engagement": {
          "label": "Participación política",
          "placeholder": "Selecciona tu nivel de participación",
          "options": {
            "casual": "Casual (voto ocasional)",
            "moderate": "Moderado (sigo la política)",
            "very_engaged": "Muy activo (muy involucrado)"
          }
        }
      },
      "actions": {
        "back": "Volver",
        "skip": "Omitir por ahora",
        "continue": "Continuar",
        "reminder": "Siempre podrás agregar esta información más adelante"
      }
    },
    "profile": {
      "test": {
        "title": "Configuración de Perfil",
        "subtitle": "Configura la información de tu perfil"
      },
      "overview": {
        "title": "Configura Tu Perfil",
        "subtitle": "Ayúdanos a personalizar tu experiencia mientras mantienes el control. **Todo es opcional** - puedes omitir cualquier paso o cambiar la configuración más tarde.",
        "whyWeAsk": "**Por qué lo pedimos:** Tu perfil nos ayuda a mostrarte candidatos y temas relevantes, pero nunca compartimos tu información personal. Tu privacidad está protegida con cifrado de extremo a extremo.",
        "cards": {
          "profile": {
            "title": "Perfil",
            "description": "Establece tu nombre para mostrar y la visibilidad de tu perfil",
            "features": {
              "chooseName": "Elegir nombre para mostrar",
              "setVisibility": "Establecer nivel de visibilidad",
              "controlPrivacy": "Controlar la privacidad"
            }
          },
          "visibility": {
            "title": "Visibilidad",
            "description": "Controla quién puede ver tu perfil y actividad",
            "features": {
              "public": "Perfiles públicos",
              "private": "Opciones privadas",
              "anonymous": "Votación anónima"
            }
          },
          "notifications": {
            "title": "Notificaciones",
            "description": "Elige cómo quieres ser notificado",
            "features": {
              "email": "Notificaciones por correo",
              "push": "Notificaciones push",
              "custom": "Preferencias personalizadas"
            }
          }
        }
      },
      "profile": {
        "title": "Tu Perfil",
        "subtitle": "Configura la información básica de tu perfil",
        "cardTitle": "Información del Perfil",
        "cardDescription": "Esta información será visible para otros usuarios según tu configuración de privacidad"
      },
      "fields": {
        "displayName": {
          "label": "Nombre para Mostrar (Opcional)",
          "placeholder": "Ingresa tu nombre para mostrar o déjalo en blanco",
          "error": "El nombre para mostrar es obligatorio",
          "howWeUse": "**Cómo lo usamos:** Muestra tu nombre cuando haces preguntas a candidatos o comentas sobre temas. Puedes usar tu nombre real, un seudónimo o dejarlo en blanco para permanecer anónimo."
        },
        "visibility": {
          "label": "Visibilidad del Perfil",
          "howWeUse": "**Cómo lo usamos:** Controla quién puede ver tu perfil y actividad. Elige lo que te resulte cómodo - siempre puedes cambiar esto más tarde."
        }
      },
      "visibility": {
        "public": {
          "label": "Público",
          "description": "Cualquiera puede ver tu perfil y actividad",
          "badge": "Más Social"
        },
        "friendsOnly": {
          "label": "Solo Amigos",
          "description": "Solo las personas con las que te conectas pueden ver tu perfil",
          "badge": "Equilibrado"
        },
        "private": {
          "label": "Privado",
          "description": "Solo tú puedes ver los detalles de tu perfil",
          "badge": "Privado"
        },
        "anonymous": {
          "label": "Anónimo",
          "description": "Vota y participa sin revelar tu identidad",
          "badge": "Más Privado"
        }
      },
      "preferences": {
        "title": "Preferencias de Notificaciones",
        "subtitle": "Elige cómo quieres mantenerte actualizado",
        "cardTitle": "Configuración de Notificaciones",
        "cardDescription": "Controla cómo y cuándo recibes notificaciones",
        "whyWeOffer": "**Por qué ofrecemos notificaciones:** Mantente actualizado sobre desarrollos políticos importantes, respuestas de candidatos a tus preguntas y nuevas funciones que te ayudan a participar en la democracia.",
        "email": {
          "label": "Notificaciones por Correo (Opcional)",
          "description": "Recibe actualizaciones sobre respuestas de candidatos, noticias electorales y actualizaciones de la plataforma"
        },
        "push": {
          "label": "Notificaciones del Navegador (Opcional)",
          "description": "Recibe alertas en tiempo real cuando los candidatos respondan a tus preguntas"
        },
        "whatYoullReceive": {
          "title": "Lo que recibirás:",
          "candidateResponses": "Respuestas de candidatos a tus preguntas",
          "campaignFinance": "Actualizaciones sobre transparencia en financiamiento de campañas",
          "newCandidates": "Nuevos candidatos en tu área",
          "electionDeadlines": "Fechas límite y eventos electorales importantes",
          "platformUpdates": "Actualizaciones de la plataforma y nuevas funciones"
        }
      },
      "complete": {
        "title": "Resumen del Perfil",
        "subtitle": "Revisa tu perfil y configuración de notificaciones",
        "cardTitle": "Tu Configuración",
        "displayName": "Nombre para Mostrar",
        "notSet": "No establecido",
        "visibility": "Visibilidad del Perfil",
        "emailNotifications": "Notificaciones por Correo",
        "pushNotifications": "Notificaciones Push",
        "enabled": "Habilitado",
        "disabled": "Deshabilitado"
      },
      "actions": {
        "startSetup": "Comenzar Configuración",
        "skip": "Omitir por ahora - Lo configuraré más tarde",
        "back": "Volver",
        "nextNotifications": "Siguiente: Notificaciones",
        "reviewSettings": "Revisar Configuración",
        "completeSetup": "Completar Configuración",
        "continue": "Continuar"
      }
    },
    "auth": {
      "test": {
        "title": "Configuración de Autenticación",
        "subtitle": "Elige tu método de autenticación"
      },
      "overview": {
        "title": "Protege Tu Cuenta",
        "subtitle": "Elige cómo te gustaría autenticarte. Siempre puedes cambiar esto más tarde.",
        "continueWith": "Continuar con {method}"
      },
      "setup": {
        "title": "Configurar Autenticación",
        "subtitle": "Completa la configuración de autenticación"
      },
      "options": {
        "ariaLabel": "Seleccionar método de autenticación {method}",
        "email": {
          "title": "Correo",
          "description": "Inicio de sesión seguro con verificación por correo",
          "bullets": {
            "noPassword": "No se necesita contraseña",
            "magicLink": "Inicio de sesión con enlace mágico",
            "secure": "Verificación segura"
          }
        },
        "social": {
          "title": "Inicio de Sesión Social",
          "description": "Inicia sesión con Google o GitHub",
          "bullets": {
            "oneClick": "Inicio de sesión con un clic",
            "trusted": "Proveedores confiables",
            "enhanced": "Seguridad mejorada"
          }
        },
        "webauthn": {
          "title": "Clave de Acceso",
          "description": "Autenticación biométrica segura",
          "bullets": {
            "biometric": "Huella dactilar/Reconocimiento facial",
            "noPassword": "Sin contraseñas",
            "maximum": "Máxima seguridad"
          }
        },
        "anonymous": {
          "title": "Anónimo",
          "description": "Vota sin crear una cuenta",
          "bullets": {
            "noPersonal": "Sin información personal",
            "maximum": "Máxima privacidad",
            "limited": "Funciones limitadas"
          }
        },
        "skip": {
          "title": "Omitir por Ahora",
          "description": "Configurar autenticación más tarde",
          "bullets": {
            "continue": "Continuar incorporación",
            "setupLater": "Configurar más tarde",
            "limited": "Acceso limitado"
          }
        }
      },
      "email": {
        "cardTitle": "Autenticación por Correo",
        "cardDescription": "Te enviaremos un enlace de inicio de sesión seguro",
        "fields": {
          "email": {
            "label": "Dirección de Correo",
            "placeholder": "tu@correo.com"
          }
        },
        "validation": {
          "required": "Por favor ingresa tu dirección de correo"
        },
        "errors": {
          "sendFailed": "No se pudo enviar el correo de verificación"
        },
        "success": {
          "checkEmail": "¡Revisa tu correo para el enlace de inicio de sesión!",
          "sent": "Hemos enviado un enlace de inicio de sesión seguro a tu dirección de correo."
        },
        "actions": {
          "sending": "Enviando...",
          "sendLink": "Enviar Enlace de Inicio de Sesión"
        }
      },
      "social": {
        "google": "Google",
        "github": "GitHub",
        "cardTitle": "Autenticación Social",
        "cardDescription": "Elige tu proveedor de inicio de sesión social preferido",
        "actions": {
          "continueWithGoogle": "Continuar con Google",
          "continueWithGitHub": "Continuar con GitHub"
        },
        "errors": {
          "signInFailed": "No se pudo iniciar sesión con {provider}"
        }
      },
      "webauthn": {
        "cardTitle": "Autenticación con Clave de Acceso",
        "cardDescription": "Configura autenticación biométrica segura",
        "benefits": {
          "title": "Seguro y Conveniente",
          "biometric": "Usa tu huella dactilar o reconocimiento facial",
          "noPassword": "No hay contraseñas que recordar",
          "crossDevice": "Funciona en todos tus dispositivos",
          "maximum": "Máxima seguridad con privacidad"
        },
        "actions": {
          "create": "Crear Clave de Acceso"
        },
        "success": {
          "registered": "¡Clave de acceso registrada exitosamente!",
          "canUse": "Ahora puedes usar tu autenticación biométrica para iniciar sesión."
        }
      },
      "anonymous": {
        "cardTitle": "Acceso Anónimo",
        "cardDescription": "Puedes votar de forma anónima sin crear una cuenta",
        "limitations": {
          "title": "Funciones Limitadas",
          "noPolls": "No se pueden crear encuestas",
          "noPreferences": "No se pueden guardar preferencias",
          "limitedAnalytics": "Acceso limitado a análisis",
          "noResearch": "No se puede participar en investigaciones"
        },
        "actions": {
          "continue": "Continuar de Forma Anónima"
        }
      },
      "errors": {
        "unexpected": "Ocurrió un error inesperado. Por favor intenta de nuevo.",
        "serviceUnavailable": "Servicio de autenticación no disponible",
        "dismiss": "Descartar"
      },
      "actions": {
        "continue": "Continuar",
        "back": "Volver"
      }
    },
    "values": {
      "title": "¿Qué te importa?",
      "subtitle": "Selecciona hasta 5 temas que sean más importantes para ti. Esto nos ayuda a mostrarte encuestas relevantes y conectarte con personas afines.",
      "concerns": {
        "title": "Preocupaciones Principales ({count}/{max})"
      },
      "categories": {
        "economic": {
          "title": "Justicia Económica",
          "concerns": {
            "fairWages": "salarios justos",
            "affordableHousing": "vivienda asequible",
            "healthcareAccess": "acceso a la salud",
            "educationFunding": "financiamiento educativo",
            "smallBusinessSupport": "apoyo a pequeñas empresas",
            "workerRights": "derechos laborales"
          }
        },
        "environmental": {
          "title": "Protección Ambiental",
          "concerns": {
            "climateAction": "acción climática",
            "cleanEnergy": "energía limpia",
            "conservation": "conservación",
            "sustainableLiving": "vida sostenible",
            "pollutionReduction": "reducción de contaminación"
          }
        },
        "community": {
          "title": "Bienestar Comunitario",
          "concerns": {
            "communitySafety": "seguridad comunitaria",
            "mentalHealth": "salud mental",
            "elderlyCare": "cuidado de ancianos",
            "youthPrograms": "programas juveniles",
            "disabilityRights": "derechos de discapacidad",
            "immigrationReform": "reforma migratoria"
          }
        },
        "systemic": {
          "title": "Cambio Sistémico",
          "concerns": {
            "corporateAccountability": "responsabilidad corporativa",
            "governmentTransparency": "transparencia gubernamental",
            "campaignFinanceReform": "reforma de financiamiento de campañas",
            "votingRights": "derechos de voto",
            "mediaIntegrity": "integridad mediática"
          }
        }
      },
      "community": {
        "title": "¿Dónde quieres tener un impacto?",
        "local": {
          "label": "Mi comunidad local",
          "description": "Problemas de ciudad y vecindario"
        },
        "regional": {
          "label": "Mi región/estado",
          "description": "Preocupaciones estatales y regionales"
        },
        "national": {
          "label": "Problemas nacionales",
          "description": "Desafíos a nivel país"
        },
        "global": {
          "label": "Desafíos globales",
          "description": "Cooperación internacional"
        }
      },
      "participation": {
        "title": "¿Cómo te gustaría participar?",
        "observer": {
          "label": "Observador",
          "description": "Prefiero observar y aprender de otros"
        },
        "contributor": {
          "label": "Contribuidor",
          "description": "Quiero contribuir ideas y sugerencias"
        },
        "leader": {
          "label": "Líder",
          "description": "Quiero ayudar a liderar discusiones e iniciativas"
        }
      },
      "actions": {
        "back": "Volver",
        "continue": "Continuar"
      },
      "progress": "Paso {current} de {total}"
    },
    "interests": {
      "title": "Tus Intereses",
      "subtitle": "Selecciona los temas sobre los que quieres ver encuestas. Puedes cambiarlos en cualquier momento.",
      "actions": {
        "save": "Guardar",
        "reset": "Restablecer"
      },
      "summary": {
        "count": "{selected} de {total} seleccionados",
        "allSelected": "Todos los intereses seleccionados",
        "customSelection": "Selección personalizada",
        "noneSelected": "Selecciona al menos un interés para mejores recomendaciones"
      },
      "options": {
        "climateChange": "Cambio Climático",
        "healthcare": "Salud",
        "education": "Educación",
        "economy": "Economía",
        "immigration": "Migración",
        "criminalJustice": "Justicia Penal",
        "votingRights": "Derechos de Voto",
        "technology": "Tecnología",
        "foreignPolicy": "Política Exterior",
        "socialSecurity": "Seguridad Social",
        "gunControl": "Control de Armas",
        "abortionRights": "Derechos Reproductivos",
        "lgbtqRights": "Derechos LGBTQ+",
        "racialJustice": "Justicia Racial",
        "infrastructure": "Infraestructura"
      },
      "benefits": {
        "title": "Cómo te ayuda:",
        "items": {
          "seePolls": "Mira encuestas sobre temas que te importan",
          "personalizedContent": "Recibe recomendaciones personalizadas",
          "findRepresentatives": "Encuentra representantes que compartan tus intereses",
          "trackProgress": "Sigue el progreso de los temas que te importan"
        }
      }
    },
    "complete": {
      "success": {
        "title": "¡Bienvenido a Choices!",
        "subtitle": "Ya estás listo para hacer oír tu voz.",
        "celebration": "🎉 ¡Incorporación completada! +50 puntos obtenidos"
      },
      "summary": {
        "title": "Resumen de Tu Perfil",
        "userFallback": "Usuario",
        "ready": "Listo para participar",
        "valuesTitle": "Lo que te importa",
        "communityTitle": "Enfoque comunitario",
        "participationTitle": "Tu estilo de participación",
        "privacy": {
          "title": "Configuración de privacidad",
          "shareProfile": "Compartir perfil públicamente",
          "shareDemographics": "Compartir datos demográficos",
          "allowAnalytics": "Permitir analíticas"
        }
      },
      "participation": {
        "observer": "Observador",
        "contributor": "Contribuidor",
        "leader": "Líder",
        "default": "Participante"
      },
      "next": {
        "title": "¿Qué sigue?",
        "steps": {
          "findCandidates": "Encuentra a tus candidatos locales y descubre quién realmente te representa",
          "askQuestions": "Haz preguntas directamente a los candidatos y sigue sus respuestas",
          "followMoney": "Ve quién financia a quién y detecta políticos \"comprados\"",
          "connectVoters": "Conecta con otros votantes que se preocupan por la democracia"
        }
      },
      "contribute": {
        "title": "Ayuda a Construir la Revolución Democrática",
        "subtitle": "Este es un proyecto de código abierto que lucha por la democracia. ¡Cada contribución ayuda a equilibrar el terreno!",
        "code": {
          "title": "Contribuciones de Código",
          "description": "Ayúdanos a crear funciones, corregir errores y mejorar la plataforma",
          "details": {
            "frontend": "Frontend: React, TypeScript, Tailwind",
            "backend": "Backend: Node.js, Supabase, PostgreSQL",
            "apis": "APIs: Integración de datos gubernamentales",
            "privacy": "Privacidad: Arquitectura de conocimiento cero"
          },
          "action": "Ver en GitHub"
        },
        "community": {
          "title": "Otras Formas de Ayudar",
          "description": "¿No eres desarrollador? ¡Hay otras maneras de contribuir!",
          "details": {
            "reportBugs": "Reporta errores y sugiere funciones",
            "documentation": "Ayuda con la documentación",
            "share": "Comparte con amigos y familia",
            "test": "Prueba nuevas funciones"
          },
          "action": "Únete a la Comunidad"
        },
        "note": {
          "label": "Nota:",
          "message": "Estamos explorando formas éticas de aceptar contribuciones financieras. Por ahora nos enfocamos en contribuciones de código y comunidad para mantener la plataforma verdaderamente independiente."
        }
      },
      "actions": {
        "back": "Volver",
        "complete": "Completar Configuración",
        "saving": "Guardando tu perfil..."
      }
    }
  },
  "polls": {
    "filters": {
      "search": {
        "placeholder": "Busca encuestas, hashtags o temas...",
        "ariaLabel": "Buscar encuestas"
      },
      "hashtags": {
        "label": "Filtrar por hashtags",
        "remove": "Quitar filtro {hashtag}",
        "addPlaceholder": "Agrega hashtags para filtrar encuestas...",
        "addAria": "Agregar filtro de hashtag"
      },
      "status": {
        "all": "Todas",
        "active": "Activas",
        "trending": "Tendencia",
        "closed": "Cerradas"
      },
      "categories": {
        "label": "Categorías",
        "all": "Todas las categorías"
      },
      "trending": {
        "heading": "Hashtags en tendencia",
        "headingWithCount": "Hashtags en tendencia ({count})",
        "count": "{formattedCount} {count, plural, one {tendencia activa} other {tendencias activas}}"
      }
    },
    "card": {
      "status": {
        "active": "Activa",
        "closed": "Cerrada",
        "draft": "Borrador",
        "archived": "Archivada"
      },
      "votingMethod": {
        "single": "Selección única",
        "approval": "Aprobación",
        "ranked": "Voto preferencial",
        "quadratic": "Cuadrático",
        "range": "Rango",
        "multiple": "Selección múltiple",
        "unknown": "Desconocido"
      },
      "createdBy": "Creado por {name}",
      "createdOn": "Creado el {date}",
      "endsOn": "Termina el {date} a las {time}",
      "unknownCreator": "Desconocido",
      "untitled": "Encuesta sin título",
      "optionsHeading": "Opciones",
      "optionItem": "{index}. {option}",
      "moreOptions": "+{count} opciones adicionales",
      "votes": "{formattedCount} {count, plural, one {voto} other {votos}}",
      "participation": "{formattedCount} {count, plural, one {participante} other {participantes}}",
      "actions": {
        "view": "Ver encuesta",
        "vote": "Votar ahora"
      }
    },
    "categories": {
      "general": "General",
      "business": "Negocios",
      "education": "Educación",
      "technology": "Tecnología",
      "health": "Salud",
      "finance": "Finanzas",
      "environment": "Medio ambiente",
      "social": "Social"
    },
    "page": {
      "title": "Encuestas",
      "subtitle": "Descubre y participa en encuestas de la comunidad",
      "descriptionFallback": "Sin descripción disponible",
      "trendingBadge": "Tendencia #{position}",
      "metadata": {
        "votes": "{formattedCount} {count, plural, one {voto} other {votos}}",
        "created": "Creada el {date}"
      },
      "empty": {
        "title": "No se encontraron encuestas",
        "filters": "Prueba ajustando tus filtros o términos de búsqueda",
        "ctaMessage": "¡Sé la primera persona en crear una encuesta!"
      },
      "cta": {
        "create": "Crear encuesta",
        "view": "Ver encuesta",
        "results": "Ver resultados"
      },
      "pagination": {
        "showing": "Mostrando {start}\u2013{end} de {total} encuestas",
        "previous": "Anterior",
        "next": "Siguiente",
        "pageLabel": "Página {current} de {total}"
      },
      "results": {
        "heading": "Resultados",
        "refreshing": "Actualizando resultados de la encuesta.",
        "refresh": "Actualizar Resultados",
        "refreshLabel": "Actualizar resultados de la encuesta",
        "summary": "{totalVotes} votos totales. {topOption} lidera con {topVotes} votos ({topPercentage}%).",
        "optionVotes": "{votes} votos ({percentage}%)",
        "optionSummary": "{option}: {votes} votos ({percentage}%), {uniqueVoters} votantes únicos.",
        "uniqueVoters": "{count, plural, one {# votante único} other {# votantes únicos}}"
<<<<<<< HEAD
=======
      }
    },
    "create": {
      "form": {
        "title": "Crear Nueva Encuesta",
        "closeAria": "Cerrar formulario de crear encuesta",
        "fields": {
          "title": {
            "label": "Título de la Encuesta",
            "placeholder": "Ingresa tu pregunta de encuesta...",
            "counter": "{current}/{max} caracteres"
          },
          "description": {
            "label": "Descripción",
            "placeholder": "Agrega más contexto a tu encuesta...",
            "counter": "{current}/{max} caracteres"
          },
          "category": {
            "label": "Categoría",
            "placeholder": "p. ej., Política, Tecnología, Entretenimiento..."
          },
          "privacy": {
            "label": "Nivel de Privacidad",
            "getRecommendation": "Obtener Recomendación"
          },
          "options": {
            "label": "Opciones de la Encuesta",
            "optionPlaceholder": "Opción {number}",
            "counter": "{current}/{max} opciones",
            "optionCounter": "{current}/{max} caracteres",
            "approachingLimit": "Acercándose al límite",
            "add": "Agregar Opción"
          },
          "tags": {
            "label": "Etiquetas",
            "placeholder": "Agrega una etiqueta...",
            "counter": "{current}/{max} seleccionadas",
            "add": "Agregar"
          }
        },
        "buttons": {
          "create": "Crear Encuesta",
          "creating": "Creando..."
        }
      },
      "privacy": {
        "public": "Público – cualquiera puede descubrir y votar",
        "private": "Privado – solo las personas con el enlace pueden participar",
        "unlisted": "No listado – oculto de la búsqueda pero abierto a cualquiera con el enlace"
      },
      "votingMethod": {
        "single": "Selección única",
        "multiple": "Selección múltiple",
        "approval": "Votación por aprobación",
        "ranked": "Voto preferencial"
      },
      "notifications": {
        "tooManyTags": {
          "title": "Demasiadas etiquetas",
          "message": "Puedes agregar hasta {max} etiquetas."
        },
        "signInRequired": {
          "title": "Inicio de sesión requerido",
          "message": "Inicia sesión para publicar tu encuesta."
        },
        "accessDenied": {
          "title": "Acceso denegado",
          "message": "No tienes permiso para crear encuestas en esta cuenta."
        },
        "rateLimit": {
          "title": "Más despacio",
          "message": "Estás creando encuestas demasiado rápido. Espera un momento e inténtalo de nuevo."
        },
        "validationErrors": {
          "title": "Revisa los campos resaltados"
        },
        "creationFailed": {
          "title": "No se pudo crear la encuesta",
          "message": "Inténtalo de nuevo en un momento."
        },
        "pollCreated": {
          "title": "Encuesta creada",
          "message": "Comparte tu encuesta para comenzar a recopilar votos."
        }
      },
      "share": {
        "dialog": {
          "liveOpen": "Diálogo de compartir abierto para {title}.",
          "liveOpenFallback": "Diálogo de compartir abierto."
        },
        "notifications": {
          "linkCopied": {
            "title": "Enlace copiado",
            "message": "Comparte el enlace con tu audiencia para comenzar a recopilar votos."
          },
          "copyFailed": {
            "title": "No se pudo copiar el enlace",
            "message": "Copia el enlace manualmente."
          }
        }
      },
      "wizard": {
        "details": {
          "title": {
            "label": "Título de la encuesta",
            "placeholder": "¿En qué deberíamos enfocarnos el próximo trimestre?",
            "hint": "Manténlo corto, orientado a la acción y fácil de escanear."
          },
          "description": {
            "label": "Descripción",
            "placeholder": "Explica el contexto, las apuestas o los antecedentes para que los votantes puedan tomar una decisión informada.",
            "hint": "Ayuda a los votantes a entender por qué esta encuesta importa. Incluye contexto relevante y objetivos."
          }
        },
        "options": {
          "label": "Opciones de la encuesta",
          "hint": "Proporciona al menos dos opciones claras y distintas para que los votantes puedan diferenciarlas de un vistazo.",
          "optionPlaceholder": "Opción {number}",
          "optionAria": "Opción {number}",
          "removeAria": "Eliminar opción {number}",
          "maxHint": "Puedes agregar hasta {max} opciones.",
          "add": "Agregar opción"
        },
        "audience": {
          "category": {
            "label": "Categoría",
            "hint": "Categoriza tu encuesta para que las personas adecuadas puedan descubrirla."
          },
          "tags": {
            "label": "Etiquetas",
            "hint": "Agrega palabras clave para que tu encuesta aparezca en búsquedas relevantes.",
            "placeholder": "Agrega una etiqueta",
            "add": "Agregar",
            "maxHint": "Puedes agregar hasta {max} etiquetas.",
            "removeAria": "Eliminar etiqueta {tag}"
          },
          "settings": {
            "legend": "Participación y privacidad",
            "allowMultipleVotes": {
              "label": "Permitir múltiples votos",
              "description": "Habilita si los votantes deben poder apoyar más de una opción."
            },
            "allowAnonymousVotes": {
              "label": "Permitir votos anónimos",
              "description": "Deshabilita esto si necesitas saber exactamente quién participó."
            },
            "requireAuthentication": {
              "label": "Requerir inicio de sesión para votar",
              "description": "Asegura que los votantes estén autenticados antes de enviar una respuesta."
            },
            "showResults": {
              "label": "Mostrar resultados en tiempo real",
              "description": "Deshabilita para ocultar los resultados hasta que la encuesta se cierre."
            },
            "allowComments": {
              "label": "Permitir comentarios",
              "description": "Recopila comentarios cualitativos junto con votos cuantitativos."
            },
            "preventDuplicateVotes": {
              "label": "Prevenir votos duplicados",
              "description": "Bloquea a los usuarios para que no voten múltiples veces en la misma encuesta."
            }
          },
          "privacy": {
            "label": "Nivel de privacidad",
            "hint": "Cambia quién puede descubrir y participar en esta encuesta."
          },
          "votingMethod": {
            "label": "Método de votación",
            "hint": "Elige la mecánica que mejor se adapte a cómo quieres evaluar las respuestas."
          }
        },
        "review": {
          "title": "Vista previa de tu encuesta",
          "description": "Revisa todo lo que los votantes verán antes de publicar.",
          "untitled": "Encuesta sin título",
          "noDescription": "Agrega una descripción para ayudar a los votantes a entender el contexto.",
          "optionsHeading": "Opciones",
          "privacy": "Privacidad",
          "votingMethod": "Método de votación",
          "multipleVotes": "Votos múltiples",
          "anonymousVotes": "Votos anónimos",
          "requireSignIn": "Requerir inicio de sesión",
          "comments": "Comentarios",
          "enabled": "Habilitado",
          "disabled": "Deshabilitado",
          "allowed": "Permitido",
          "yes": "Sí",
          "no": "No"
        },
        "progress": {
          "ariaLabel": "Progreso de creación de encuesta"
        }
      },
      "page": {
        "title": "Crear una nueva encuesta",
        "subtitle": "Guía a tu audiencia a través de una decisión clara. Completa cada paso para describir la encuesta, agregar opciones y establecer reglas de participación.",
        "errorSummary": {
          "title": "Resuelve estos elementos antes de continuar"
        },
        "buttons": {
          "previous": "Anterior",
          "next": "Siguiente",
          "publish": "Publicar encuesta",
          "creating": "Creando…"
        }
      },
      "share": {
        "dialog": {
          "title": "Comparte tu encuesta",
          "description": "Ayuda a los votantes a descubrir \"{title}\" compartiendo el enlace a continuación.",
          "yourPoll": "tu encuesta",
          "pollTitle": "Título de la encuesta",
          "privacy": "Privacidad",
          "votingMethod": "Método de votación",
          "category": "Categoría",
          "nextMilestone": "Próximo hito",
          "milestoneVotes": "{count, plural, one {# voto} other {# votos}}",
          "pollLink": "Enlace de la encuesta",
          "copied": "Copiado",
          "copyLink": "Copiar enlace",
          "linkCopiedAria": "Enlace de compartir copiado al portapapeles.",
          "linkCopyHintAria": "Presiona copiar para colocar el enlace de compartir en tu portapapeles.",
          "buttons": {
            "viewPoll": "Ver encuesta",
            "viewAnalytics": "Ver análisis",
            "emailLink": "Enlace por correo",
            "shareOnX": "Compartir en X",
            "createAnother": "Crear otra encuesta",
            "done": "Hecho"
          },
          "email": {
            "subject": "Mira esta encuesta"
          },
          "x": {
            "tweet": "Vota ahora: {title} {url}"
          },
          "milestones": {
            "title": "Alertas de hitos",
            "description": "Recibe alertas en la aplicación cuando tu encuesta alcance conteos clave de votos.",
            "enabled": "{current}/{total} habilitadas",
            "notifyAt": "Notificarme a {count, plural, one {# voto} other {# votos}}",
            "itemDescription": "Envía una alerta cuando la encuesta cruce {count, plural, one {# voto} other {# votos}} para que puedas celebrar o compartir de nuevo."
          }
        }
      },
      "view": {
        "privacy": {
          "public": "Público",
          "private": "Privado",
          "unlisted": "No listado"
        },
        "votingMethod": {
          "single": "Selección única",
          "multiple": "Selección múltiple",
          "approval": "Votación por aprobación",
          "ranked": "Voto preferencial",
          "quadratic": "Votación cuadrática"
        },
        "breadcrumbs": {
          "home": "Inicio",
          "dashboard": "Panel",
          "polls": "Encuestas",
          "pollDetail": "Detalle de Encuesta"
        },
        "errors": {
          "loadResultsFailed": "No se pudieron cargar los resultados de la encuesta. Inténtalo de nuevo más tarde.",
          "loadDataFailed": "No se pudieron cargar los datos de la encuesta",
          "voteFailed": "No se pudo votar"
        },
        "status": {
          "closed": {
            "title": "La encuesta ha cerrado",
            "description": "Los resultados son de solo lectura. Contacta al propietario de la encuesta si crees que esta encuesta debería reabrirse.",
            "label": "Cerrada"
          },
          "notOpen": {
            "title": "La encuesta aún no está abierta",
            "description": "Esta encuesta está en modo borrador o programada. El propietario puede publicarla para comenzar a recopilar votos."
          },
          "active": {
            "label": "Activa"
          },
          "draft": {
            "label": "Borrador"
          },
          "signInRequired": {
            "title": "Inicia sesión para votar",
            "description": "Necesitamos verificar tu cuenta antes de registrar un voto. Inicia sesión y luego regresa para participar."
          },
          "votingRestricted": {
            "title": "Votación restringida",
            "description": "Esta encuesta está limitada a una audiencia específica. Si deberías tener acceso, pide al propietario de la encuesta que te agregue o ajuste la privacidad."
          }
        },
        "options": {
          "fallback": "Opción {number}",
          "voteCount": "{votes, number} votos ({percentage}%)"
        },
        "notifications": {
          "voteRecorded": {
            "title": "Voto registrado",
            "message": "¡Gracias por participar!"
          },
          "voteFailed": {
            "title": "No se pudo votar"
          },
          "linkCopied": {
            "title": "Enlace copiado",
            "message": "Comparte el enlace para atraer más votantes."
          },
          "copyFailed": {
            "title": "No se pudo copiar el enlace",
            "message": "Copia el enlace manualmente."
          }
        },
        "buttons": {
          "share": "Compartir",
          "analytics": "Análisis",
          "printSummary": "Imprimir resumen",
          "vote": "Votar",
          "voting": "Votando…",
          "voted": "Votado"
        },
        "loading": "Actualizando resultados…",
        "leadingOption": {
          "label": "Opción líder",
          "votes": "{votes, number} votos ({percentage}% de {total, number} total)"
        },
        "stats": {
          "totalVotes": "Total de votos",
          "participation": "Participación",
          "status": "Estado"
        },
        "milestones": {
          "label": "Alertas de hitos",
          "empty": "Elige los conteos de votos sobre los que quieres ser notificado. Te alertaremos cuando tu encuesta alcance esos hitos.",
          "tracking": "Rastreando {milestones} votos.",
          "nextUp": "Próximo: {count, number} votos. ¡Anima a tu audiencia a participar!",
          "achieved": "Ya logrado",
          "votesBadge": "{count, plural, one {# voto} other {# votos}}",
          "itemLabel": "{count, plural, one {# voto} other {# votos}}",
          "itemDescription": "Notificarme cuando esta encuesta alcance {count, plural, one {# voto} other {# votos}}.",
          "toggleAria": "Alternar notificación de hito para {count, plural, one {# voto} other {# votos}}"
        },
        "created": "Creada {date}"
      },
      "postCloseBanner": {
        "status": {
          "closed": {
            "title": "Encuesta Cerrada",
            "description": "Esta encuesta ha sido cerrada y ya no acepta votos.",
            "badge": "Cerrada"
          },
          "locked": {
            "title": "Encuesta Bloqueada",
            "description": "Esta encuesta ha sido bloqueada y los resultados son finales.",
            "badge": "Bloqueada"
          },
          "postClose": {
            "title": "Votación Post-Cierre Activa",
            "description": "Esta encuesta está en modo post-cierre. Los votos se están rastreando por separado.",
            "badge": "Post-Cierre"
          }
        },
        "baselineEstablished": "Línea base establecida: {date}",
        "lockedAt": "Bloqueada en: {date}",
        "postCloseAvailable": "La votación post-cierre está disponible",
        "buttons": {
          "enablePostClose": "Habilitar Post-Cierre",
          "lockPoll": "Bloquear Encuesta"
        }
      },
      "share": {
        "title": "Comparte Esta Encuesta",
        "defaultTitle": "¡Mira esta encuesta!",
        "nativeShareText": "¡Mira esta encuesta!",
        "nativeShare": "Compartir vía Sistema",
        "directLink": {
          "label": "Enlace Directo"
        },
        "copy": "Copiar",
        "copied": "¡Copiado!",
        "social": {
          "twitter": "Twitter",
          "facebook": "Facebook",
          "linkedin": "Linkedin",
          "email": "Correo"
        },
        "emailBody": "Mira esta encuesta: {url}",
        "qrCode": {
          "title": "Código QR",
          "show": "Mostrar Código QR",
          "hide": "Ocultar Código QR",
          "alt": "Código QR para la encuesta",
          "generating": "Generando Código QR...",
          "scanHint": "Escanear para abrir la encuesta en dispositivo móvil",
          "download": "Descargar QR",
          "copyLink": "Copiar Enlace"
        },
        "embed": {
          "title": "Insertar Encuesta",
          "codeLabel": "Código de Inserción",
          "copyCode": "Copiar Código de Inserción"
        }
      },
      "results": {
        "heading": "Resultados",
        "refreshing": "Actualizando resultados de la encuesta...",
        "summary": "Resultados de la encuesta: {totalVotes, number} votos totales. Opción líder: {topOption} con {topVotes, number} votos ({topPercentage}%).",
        "status": {
          "ended": "Encuesta Finalizada",
          "active": "Activa",
          "ongoing": "En Curso"
        },
        "error": {
          "title": "Error al cargar los resultados de la encuesta",
          "retry": "Intentar de Nuevo"
        },
        "empty": "No hay resultados de encuesta disponibles",
        "type": "Tipo: {type}",
        "totalVotes": "{count, plural, one {# voto total} other {# votos totales}}",
        "uniqueVoters": "{count, plural, one {# votante único} other {# votantes únicos}}",
        "performance": {
          "title": "Métricas de Rendimiento",
          "loadTime": "Tiempo de Carga",
          "cacheHit": "Acierto de Caché",
          "yes": "Sí",
          "no": "No",
          "cacheSize": "Tamaño de Caché",
          "items": "{count, plural, one {# elemento} other {# elementos}}",
          "cacheKeys": "Claves de Caché"
        },
        "privacy": {
          "title": "Protección de Privacidad",
          "kAnonymity": "K-Anonimato: {status}",
          "satisfied": "Satisfecho",
          "notMet": "No Cumplido",
          "budget": "Presupuesto: {value} ε"
        },
        "votingStatus": {
          "title": "Estado de Votación",
          "canVote": "Puede Votar",
          "cannotVote": "No Puede Votar",
          "hasVoted": "Ha Votado",
          "notVoted": "No Ha Votado"
        }
      },
      "card": {
        "untitled": "Encuesta Sin Título",
        "unknownCreator": "Desconocido",
        "createdBy": "Creada por {name}",
        "createdOn": "Creada el {date}",
        "endsOn": "Termina el {date} a las {time}",
        "optionsHeading": "Opciones",
        "optionItem": "{index}. {option}",
        "moreOptions": "+{count, plural, one {# opción más} other {# opciones más}}",
        "votes": "{count, plural, one {# voto} other {# votos}}",
        "participation": "{count, plural, one {# participante} other {# participantes}}",
        "votingMethod": {
          "single": "Selección única",
          "approval": "Votación por aprobación",
          "ranked": "Voto preferencial",
          "quadratic": "Votación cuadrática",
          "range": "Votación por rango",
          "multiple": "Selección múltiple",
          "unknown": "Desconocido"
        },
        "status": {
          "active": "Activa",
          "closed": "Cerrada",
          "draft": "Borrador",
          "archived": "Archivada"
        },
        "actions": {
          "view": "Ver",
          "vote": "Votar"
        }
      },
      "page": {
        "title": "Encuestas",
        "subtitle": "Descubre y participa en encuestas de la comunidad",
        "breadcrumbs": {
          "home": "Inicio",
          "dashboard": "Panel",
          "polls": "Encuestas"
        },
        "empty": {
          "title": "No se encontraron encuestas",
          "filters": "No hay encuestas que coincidan con tu búsqueda o criterios de filtro. Intenta ajustar tus filtros.",
          "ctaMessage": "¡Comienza creando tu primera encuesta!"
        },
        "cta": {
          "create": "Crear Encuesta",
          "view": "Ver",
          "results": "Resultados"
        },
        "metadata": {
          "votes": "{count, plural, one {# voto} other {# votos}}"
        },
        "pagination": {
          "showing": "Mostrando {start} a {end} de {total} encuestas",
          "pageLabel": "Página {current} de {total}",
          "previous": "Anterior",
          "next": "Siguiente"
        }
      },
      "filters": {
        "search": {
          "placeholder": "Buscar encuestas...",
          "ariaLabel": "Buscar encuestas"
        },
        "hashtags": {
          "label": "Filtrar por etiquetas",
          "addPlaceholder": "Agregar etiqueta...",
          "addAria": "Agregar filtro de etiqueta",
          "remove": "Eliminar etiqueta {hashtag}"
        },
        "status": {
          "all": "Todas",
          "active": "Activas",
          "closed": "Cerradas",
          "trending": "Tendencias"
        },
        "trending": {
          "heading": "Tendencias",
          "headingWithCount": "Tendencias ({count})",
          "count": "{count, plural, one {# tendencia} other {# tendencias}}"
        },
        "categories": {
          "label": "Categorías"
        }
      },
      "templates": {
        "title": "Plantillas de Encuestas",
        "subtitle": "Elige de nuestra colección de plantillas de encuestas preconstruidas para comenzar rápidamente",
        "search": {
          "placeholder": "Buscar plantillas..."
        },
        "categories": {
          "all": "Todas las Categorías",
          "allTemplates": "Todas las Plantillas"
        },
        "sort": {
          "popular": "Más Populares",
          "recent": "Agregadas Recientemente",
          "rating": "Mejor Calificadas",
          "name": "Nombre A-Z"
        },
        "difficulty": {
          "beginner": "Principiante",
          "intermediate": "Intermedio",
          "advanced": "Avanzado"
        },
        "metadata": {
          "estimatedTime": "{minutes} min",
          "usageCount": "{count, number} usos"
        },
        "resultsCount": "Mostrando {showing} de {total} plantillas",
        "actions": {
          "use": "Usar Plantilla",
          "preview": "Vista previa de la plantilla"
        },
        "empty": {
          "title": "No se encontraron plantillas",
          "message": "Intenta ajustar tu búsqueda o criterios de filtro",
          "clearFilters": "Limpiar Filtros"
        }
      },
      "community": {
        "title": "Selección de Encuestas de la Comunidad",
        "subtitle": "Ve qué encuestas quiere la comunidad y cómo seleccionamos las encuestas destacadas",
        "week": {
          "select": "Seleccionar Semana",
          "current": "Semana Actual",
          "last": "Semana Pasada",
          "twoWeeksAgo": "Hace Dos Semanas",
          "threeWeeksAgo": "Hace Tres Semanas"
        },
        "tabs": {
          "trending": "Sugerencias en Tendencia",
          "selected": "Encuestas Seleccionadas",
          "analytics": "Análisis"
        },
        "selection": {
          "title": "Cómo Seleccionamos las Encuestas Destacadas",
          "engagement": {
            "title": "Participación de la Comunidad",
            "highVotes": "Alto número de votos (500+ votos)",
            "strongScore": "Puntuación de tendencia fuerte (70+)",
            "activeDiscussion": "Discusión y compartir activos"
          },
          "platform": {
            "title": "Consideraciones de la Plataforma",
            "costEffective": "Económico de implementar",
            "broadAppeal": "Atractivo demográfico amplio",
            "timelyContent": "Contenido oportuno y relevante"
          }
        },
        "trending": {
          "title": "Sugerencias de Encuestas en Tendencia"
        },
        "suggestion": {
          "suggestedBy": "Sugerida por {name}",
          "votes": "{count, plural, one {# voto} other {# votos}}",
          "cost": "costo {level}",
          "engagement": "participación {level}"
        },
        "actions": {
          "vote": "Votar",
          "approve": "Aprobar"
        },
        "selected": {
          "weekOf": "Semana del {week}",
          "totalVotes": "{count, plural, one {# voto total} other {# votos totales}}",
          "criteria": {
            "title": "Criterios de Selección"
          },
          "polls": {
            "title": "Encuestas Seleccionadas",
            "votes": "{count, plural, one {# voto} other {# votos}}",
            "featured": "Destacada",
            "liveNow": "En Vivo Ahora"
          }
        },
        "analytics": {
          "totalSuggestions": "Total de Sugerencias",
          "currentlyPublished": "Actualmente publicadas",
          "communityVotes": "Votos de la Comunidad",
          "acrossFeatured": "En encuestas destacadas",
          "featuredPolls": "Encuestas Destacadas",
          "thisWeek": "Esta semana",
          "categoryBreakdown": "Desglose por Categoría"
        }
      }
    }
  },
  "contact": {
    "representatives": {
      "featureDisabled": "El sistema de contactos está deshabilitado. Esta función estará disponible pronto.",
      "authRequired": "Inicia sesión para contactar a tus representantes.",
      "header": {
        "title": "Contacta a tus representantes",
        "subtitle": "Envía mensajes directamente a tus funcionarios electos",
        "count": "{formattedCount} {count, plural, one {representante} other {representantes}}"
      },
      "elections": {
        "title": "Próximas elecciones en tus distritos",
        "loading": "Cargando calendario electoral…",
        "error": "No se pudieron cargar las elecciones en este momento.",
        "date": "({date})",
        "more": "+{count} elecciones adicionales registradas",
        "countdown": {
          "today": "¡La próxima elección es hoy!",
          "inDays": "Próxima elección en {formattedCount} {count, plural, one {día} other {días}}."
        }
      },
      "actions": {
        "message": "Enviar mensaje"
      },
      "threads": {
        "loading": "Cargando conversaciones recientes…",
        "title": "Mensajes recientes",
        "count": "{formattedCount} {count, plural, one {mensaje} other {mensajes}}",
        "noMessages": "Aún no hay mensajes"
      }
    },
    "modal": {
      "a11y": {
        "liveOpen": "Se abrió el diálogo para contactar a {name}.",
        "liveUnavailable": "Se abrió el diálogo de contacto no disponible."
      },
      "disabled": {
        "title": "Sistema de contacto deshabilitado",
        "description": "El sistema de contactos está deshabilitado. Esta función estará disponible pronto."
      },
      "header": {
        "title": "Contactar a {name}",
        "subtitle": "{office}"
      },
      "elections": {
        "title": "Próximas elecciones vinculadas a este representante",
        "loading": "Consultando el calendario electoral…",
        "error": "No se pudieron cargar las elecciones en este momento.",
        "date": "({date})",
        "more": "+{count} elecciones adicionales registradas",
        "countdown": {
          "today": "¡La próxima elección es hoy!",
          "inDays": "Próxima elección en {formattedCount} {count, plural, one {día} other {días}}."
        }
      },
      "templates": {
        "toggle": {
          "inactive": "Usar una plantilla",
          "active": "Usando: {title}"
        },
        "ariaLabel": "Plantillas de mensajes",
        "instructions": "Selecciona una plantilla:",
        "clear": "Borrar plantilla",
        "fillLabel": "Completa los detalles de la plantilla:",
        "validation": {
          "missing": "Faltan campos obligatorios: {fields}"
        }
      },
      "form": {
        "subject": {
          "label": "Asunto",
          "placeholder": "¿De qué trata este mensaje?",
          "required": "El asunto es obligatorio"
        },
        "message": {
          "label": "Mensaje",
          "placeholder": "Escribe tu mensaje aquí...",
          "required": "El mensaje es obligatorio",
          "count": "{current} / {max} caracteres"
        }
      },
      "errors": {
        "missingFields": "Completa el asunto y el mensaje.",
        "sendFailed": "No se pudo enviar el mensaje."
      },
      "success": "¡Mensaje enviado correctamente!",
      "footer": {
        "responseTime": "Las respuestas suelen llegar en 2 a 3 días hábiles."
      },
      "actions": {
        "close": "Cerrar",
        "closeAria": "Cerrar modal de contacto",
        "send": "Enviar mensaje",
        "sending": "Enviando...",
        "sendAria": "Enviar mensaje",
        "sendingAria": "Enviando mensaje..."
      }
    },
    "bulkModal": {
      "a11y": {
        "liveOpen": "Se abrió el diálogo de contacto masivo. {count} seleccionados.",
        "liveUnavailable": "Se abrió el diálogo de contacto no disponible."
      },
      "disabled": {
        "title": "Sistema de contacto deshabilitado",
        "description": "El sistema de contactos está deshabilitado. Esta función estará disponible pronto."
      },
      "header": {
        "title": "Contacta a múltiples representantes",
        "description": "Envía el mismo mensaje a {formattedCount} {count, plural, one {representante} other {representantes}}."
      },
      "selection": {
        "heading": "Selecciona representantes ({formattedCount} seleccionados)"
      },
      "elections": {
        "title": "Próximas elecciones para las divisiones seleccionadas",
        "loading": "Cargando calendario electoral…",
        "error": "No se pudieron cargar las elecciones en este momento.",
        "date": "({date})",
        "more": "+{count} elección(es) adicional(es)",
        "countdown": {
          "today": "¡La próxima elección es hoy!",
          "inDays": "Próxima elección en {formattedCount} {count, plural, one {día} other {días}}."
        }
      },
      "templates": {
        "toggle": {
          "inactive": "Usar una plantilla",
          "active": "Usando: {title}"
        },
        "ariaLabel": "Plantillas de mensajes",
        "instructions": "Selecciona una plantilla:",
        "clear": "Borrar plantilla",
        "fillLabel": "Completa los detalles de la plantilla:",
        "validation": {
          "missing": "Faltan campos obligatorios: {fields}"
        }
      },
      "form": {
        "subject": {
          "label": "Asunto",
          "placeholder": "¿De qué trata este mensaje?",
          "required": "El asunto es obligatorio"
        },
        "message": {
          "label": "Mensaje",
          "placeholder": "Escribe tu mensaje aquí...",
          "required": "El mensaje es obligatorio",
          "count": "{current} / {max} caracteres"
        }
      },
      "errors": {
        "missingFields": "Completa el asunto y el mensaje.",
        "noRepresentatives": "Selecciona al menos un representante.",
        "partial": "Se envió a {successCount} de {total} representantes. Algunos fallaron.",
        "allFailed": "No se pudo enviar a ningún representante.",
        "sendFailed": "No se pudieron enviar los mensajes."
      },
      "success": "¡Mensajes enviados correctamente a los {formattedCount} representantes seleccionados!",
      "results": {
        "title": "Resultados del envío",
        "failureFallback": "Error desconocido"
      },
      "footer": {
        "selection": "{formattedCount} {count, plural, one {representante} other {representantes}} seleccionados"
      },
      "actions": {
        "close": "Cerrar diálogo",
        "closeAria": "Cerrar modal de contacto masivo",
        "send": "Enviar",
        "sendLabel": "Enviar a todos ({formattedCount})",
        "sendingLabel": "Enviando…",
        "sendAria": "Enviar mensaje a {formattedCount} {count, plural, one {representante} other {representantes}}",
        "sendingAria": "Enviando mensajes a {formattedCount} {count, plural, one {representante} other {representantes}}"
>>>>>>> 52bfb73b
      }
    }
  },
  "auth": {
    "loadingOptions": "Cargando opciones de autenticación...",
    "heading": {
      "signIn": "Inicia sesión en tu cuenta",
      "signUp": "Crea tu cuenta"
    },
    "subheading": {
      "signIn": "Bienvenido de nuevo a Choices",
      "signUp": "Únete a Choices hoy"
    },
    "toggle": {
      "toSignIn": "¿Ya tienes una cuenta? Inicia sesión",
      "toSignUp": "¿No tienes una cuenta? Regístrate"
    },
    "errors": {
      "emailRequired": "El correo electrónico es obligatorio",
      "passwordRequired": "La contraseña es obligatoria",
      "displayNameRequired": "El nombre visible es obligatorio",
      "passwordsMismatch": "Las contraseñas no coinciden",
      "registrationFailed": "El registro falló",
      "loginFailed": "El inicio de sesión falló",
      "unexpected": "Ocurrió un error inesperado"
    },
    "success": {
      "accountCreated": "La cuenta se creó correctamente",
      "login": "Inicio de sesión exitoso"
    },
    "form": {
      "errorSummaryTitle": "Corrige los siguientes errores:",
      "errorSummaryCount": "{count, plural, one {Queda # error} other {Quedan # errores}}",
      "rateLimited": "Demasiados intentos. Inténtalo de nuevo más tarde.",
      "displayNameLabel": "Nombre visible",
      "displayNamePlaceholder": "Tu nombre visible",
      "displayNameAria": "Nombre visible",
      "displayNameValidation": "✓ El nombre visible está disponible",
      "displayNameError": "El nombre visible es obligatorio",
      "emailLabel": "Correo electrónico",
      "emailPlaceholder": "tu@email.com",
      "emailAria": "Dirección de correo electrónico",
      "emailValidation": "✓ Formato de correo válido",
      "emailError": "El correo electrónico es obligatorio",
      "passwordLabel": "Contraseña",
      "passwordPlaceholder": "••••••••",
      "passwordAria": "Contraseña",
      "hidePassword": "Ocultar contraseña",
      "showPassword": "Mostrar contraseña",
      "passwordStrength": "Segura",
      "passwordSecurity": "La contraseña es segura",
      "confirmPasswordLabel": "Confirmar contraseña",
      "confirmPasswordAria": "Confirmar contraseña",
      "passwordsMatch": "✓ Las contraseñas coinciden",
      "working": "Trabajando...",
      "submit": {
        "signUp": "Registrarse",
        "signIn": "Iniciar sesión"
      },
      "altSignInDivider": "O continúa con"
    }
  },
  "pwa": {
    "installer": {
      "prompt": {
        "title": "Instala Choices",
        "subtitle": "Obtén la app para una experiencia rápida y disponible sin conexión.",
        "dismiss": "Después",
        "install": "Instalar",
        "installAria": "Instalar la aplicación Choices"
      },
      "benefits": {
        "homeScreen": "Abre Choices directamente desde tu pantalla de inicio",
        "performance": "Disfruta de un rendimiento más rápido y fluido",
        "offline": "Vota sin conexión; las acciones se sincronizan al reconectarte",
        "notifications": "Recibe notificaciones sobre nuevas encuestas y resultados",
        "native": "Experimenta controles y navegación tipo aplicación nativa"
      },
      "offlineStatus": {
        "titleOnline": "Votos listos para sincronizar",
        "titleOffline": "Votos sin conexión guardados",
        "description": "{count, plural, one {# voto esperando a enviarse} other {# votos esperando a enviarse}}",
        "syncButton": "Sincronizar ahora"
      },
      "offlineBanner": "Estás sin conexión. Los votos se guardan y se sincronizan cuando regreses.",
      "live": {
        "installPrompt": "Instala Choices para usarlo cuando quieras.",
        "installSuccess": "Choices se instaló correctamente. Ya puedes usarlo sin conexión.",
        "installError": "No se pudo instalar. Inténtalo más tarde.",
        "offlineVotesPending": "{count, plural, one {# voto sin conexión pendiente.} other {# votos sin conexión pendientes.}}",
        "offline": "Estás sin conexión. Los votos se sincronizarán cuando vuelvas a conectarte."
      },
      "notifications": {
        "syncSuccess": {
          "title": "¡Votos sincronizados! 📤",
          "message": "{count, plural, one {Se envió # voto sin conexión.} other {Se enviaron # votos sin conexión.}}"
        },
        "syncError": {
          "title": "La sincronización falló",
          "message": "Inténtalo de nuevo cuando tengas una conexión estable."
        },
        "installSuccess": {
          "title": "¡Choices se instaló correctamente! 🎉",
          "message": "Ahora puedes usar Choices sin conexión y recibir notificaciones."
        },
        "installError": {
          "title": "La instalación falló",
          "message": "Inténtalo de nuevo más tarde o revisa tu conexión."
        }
      }
    }
  },
  "harness": {
    "globalNavigation": {
      "title": "Entorno de Navegación Global",
      "description": "Este entorno representa la navegación principal de forma aislada para que las pruebas automatizadas de accesibilidad puedan verificar enlaces de salto, menús móviles y el selector de idioma sin requerir el enrutamiento completo de la aplicación."
    }
  }
}
<|MERGE_RESOLUTION|>--- conflicted
+++ resolved
@@ -170,63 +170,6 @@
           "withReason": "No se pudieron cargar más feeds: {error}"
         }
       }
-<<<<<<< HEAD
-=======
-    },
-    "actions": {
-      "card": {
-        "type": {
-          "petition": "Petición",
-          "campaign": "Campaña",
-          "survey": "Encuesta",
-          "event": "Evento",
-          "protest": "Protesta",
-          "meeting": "Reunión"
-        },
-        "urgency": {
-          "low": "Baja urgencia",
-          "medium": "Urgencia moderada",
-          "high": "Alta urgencia",
-          "critical": "Urgencia crítica"
-        },
-        "badges": {
-          "draft": "Borrador"
-        },
-        "signatures": "{current} / {required} firmas",
-        "percentage": "{value}%",
-        "metadata": {
-          "ended": "Finalizado",
-          "endsOn": "Finaliza el {date}"
-        },
-        "statusMessages": {
-          "completed": "Esta acción se ha completado.",
-          "cancelled": "Esta acción se ha cancelado.",
-          "paused": "Esta acción está en pausa.",
-          "expired": "Esta acción ha finalizado."
-        },
-        "buttons": {
-          "viewDetails": "Ver detalles",
-          "sign": "Firmar",
-          "signing": "Firmando...",
-          "signed": "Firmado"
-        }
-      },
-      "list": {
-        "loading": "Cargando acciones cívicas…",
-        "loadingMore": "Cargando…",
-        "empty": "No encontramos acciones cívicas.",
-        "errors": {
-          "fetch": "No se pudieron cargar las acciones cívicas.",
-          "generic": "Ocurrió un error inesperado.",
-          "sign": "No se pudo firmar la acción.",
-          "display": "Error: {error}"
-        },
-        "buttons": {
-          "create": "Crear acción",
-          "loadMore": "Cargar más"
-        }
-      }
->>>>>>> 52bfb73b
     }
   },
   "share": {
@@ -427,159 +370,6 @@
     }
   },
   "civics": {
-<<<<<<< HEAD
-=======
-    "attribution": {
-      "footer": {
-        "heading": "Fuentes de datos:",
-        "lastUpdated": "Última actualización: {date}"
-      },
-      "badge": {
-        "more": "+{count} más"
-      }
-    },
-    "addressLookup": {
-      "form": {
-        "label": "Ingresa tu dirección para encontrar a tus representantes",
-        "placeholder": "Calle Principal 123, Ciudad, Estado 12345"
-      },
-      "privacy": {
-        "heading": "Privacidad ante todo:",
-        "copy": "No almacenamos tu dirección. Guardamos una huella unidireccional y un cuadrante aproximado para generar estadísticas anónimas. Nadie puede convertir eso en tu hogar."
-      },
-      "actions": {
-        "differentAddressButton": "¿Votas desde otra dirección?",
-        "differentAddressHelper": "Usa \"dirección diferente\" para esta búsqueda. Las mismas reglas de privacidad: no se guarda nada.",
-        "submit": {
-          "default": "Encontrar a mis representantes",
-          "loading": "Buscando..."
-        }
-      },
-      "prompts": {
-        "differentAddress": "Ingresa tu dirección de votación (solo se usará para buscar representantes):"
-      },
-      "errors": {
-        "addressRequired": "Ingresa una dirección",
-        "noRepresentatives": "Aún no podemos encontrar representantes para esa dirección. Intenta con otra ubicación.",
-        "lookupFailed": "No pudimos ejecutar la búsqueda. Inténtalo de nuevo."
-      },
-      "status": {
-        "privacyProtected": "Privacidad protegida"
-      }
-    },
-    "countdown": {
-      "badge": {
-        "loading": "Comprobando elecciones…",
-        "error": "Datos electorales no disponibles",
-        "empty": "No hay elecciones próximas registradas",
-        "additional": "(+{count})",
-        "countdown": {
-          "today": "Elección hoy",
-          "tomorrow": "En 1 día",
-          "inDays": "En {count} días"
-        }
-      },
-      "card": {
-        "title": "Próximas elecciones",
-        "description": "Mantente listo con fechas clave de tus divisiones.",
-        "loading": "Obteniendo el calendario electoral más reciente…",
-        "error": "No pudimos cargar las próximas elecciones.",
-        "empty": "Aún no tenemos elecciones registradas. Vuelve pronto.",
-        "remaining": "+{count} {count, plural, one {elección adicional} other {elecciones adicionales}} registradas"
-      },
-      "notifications": {
-        "titleFallback": "Próxima elección",
-        "message": "Elección el {date}",
-        "countdown": {
-          "today": "Día de la elección",
-          "tomorrow": "La elección es mañana",
-          "inDays": "La elección es en {count} días"
-        }
-      }
-    },
-    "navigation": {
-      "header": {
-        "title": "Cívica",
-        "subtitle": "Tu voz democrática"
-      },
-      "links": {
-        "representatives": "Mis representantes",
-        "updateLocation": "Actualizar ubicación"
-      },
-      "mobileMenu": {
-        "open": "Abrir menú de navegación cívica",
-        "close": "Cerrar menú de navegación cívica",
-        "regionLabel": "Opciones de navegación cívica",
-        "currentLocation": "Ubicación actual",
-        "unknownLocation": "Ubicación aún no configurada",
-        "editAddress": "Cambiar dirección",
-        "accessibilityHint": "Selecciona cualquier opción para cerrar este menú."
-      },
-      "modal": {
-        "title": "Actualiza tu ubicación",
-        "description": "Ingresa tu nueva dirección para ver representantes actualizados.",
-        "addressLabel": "Tu dirección",
-        "addressPlaceholder": "Calle Principal 123, Ciudad, Estado 12345",
-        "submit": "Actualizar ubicación",
-        "submitLoading": "Actualizando..."
-      },
-      "errors": {
-        "fetchFailed": "No pudimos obtener representantes para esa dirección."
-      }
-    },
-    "privacy": {
-      "badge": {
-        "featureDisabled": "Función deshabilitada",
-        "checking": "Comprobando…",
-        "status": {
-          "healthy": "Las protecciones de privacidad están activas",
-          "warning": "Las protecciones de privacidad requieren atención",
-          "error": "La verificación de privacidad falló",
-          "disabled": "Las protecciones de privacidad están deshabilitadas"
-        }
-      }
-    },
-    "touchInteractions": {
-      "surface": {
-        "label": "Zona de interacción táctil. Usa gestos de deslizamiento, pellizco o toque.",
-        "disabled": "Los controles táctiles están deshabilitados."
-      },
-      "live": {
-        "touchStart": "Interacción táctil iniciada.",
-        "touchEnd": "Interacción táctil finalizada.",
-        "touchCancel": "Interacción táctil cancelada.",
-        "tap": "Toque detectado.",
-        "swipeLeft": "Deslizaste hacia la izquierda.",
-        "swipeRight": "Deslizaste hacia la derecha.",
-        "swipeUp": "Deslizaste hacia arriba.",
-        "swipeDown": "Deslizaste hacia abajo.",
-        "pinchIn": "Pellizco hacia adentro detectado.",
-        "pinchOut": "Pellizco hacia afuera detectado.",
-        "longPress": "Pulsación prolongada detectada."
-      }
-    },
-    "registration": {
-      "heading": "Regístrate para votar en {state}",
-      "updated": "Actualizado {date}",
-      "loadingAria": "Cargando recursos de registro electoral",
-      "buttons": {
-        "online": "Iniciar registro en línea",
-        "mailForm": "Descargar formulario de registro",
-        "status": "Consultar estado de registro",
-        "learn": "Conoce cómo registrarte"
-      },
-      "sections": {
-        "mailingAddress": "Dirección postal",
-        "electionOffice": "Oficina electoral: {office}",
-        "sources": "Fuentes: {sources}"
-      },
-      "empty": {
-        "prefix": "No encontramos recursos de registro electoral para {state}. Visita",
-        "suffix": "para obtener las instrucciones más recientes.",
-        "voteGov": "Vote.gov"
-      }
-    },
->>>>>>> 52bfb73b
     "lure": {
       "header": {
         "title": "¿Listo para votar sobre algo que realmente importa? 🗳️",
@@ -665,12 +455,6 @@
         "privacy": "100% privado",
         "access": "Acceso equitativo"
       },
-<<<<<<< HEAD
-=======
-      "errors": {
-        "representatives": "No pudimos actualizar tu información cívica. {message}"
-      },
->>>>>>> 52bfb73b
       "live": {
         "locationUpdated": "Información cívica actualizada para {location}.",
         "representativesLoaded": "{count, plural, one {# representante local sincronizado.} other {# representantes locales sincronizados.}}",
@@ -689,17 +473,6 @@
         "addBookmark": "Agregar este contenido a marcadores",
         "removeBookmark": "Quitar este contenido de marcadores"
       },
-<<<<<<< HEAD
-=======
-      "actions": {
-        "like": "Marcar me gusta en este contenido",
-        "unlike": "Quitar me gusta de este contenido",
-        "comment": "Comentar este contenido",
-        "share": "Compartir este contenido",
-        "addBookmark": "Agregar este contenido a marcadores",
-        "removeBookmark": "Quitar este contenido de marcadores"
-      },
->>>>>>> 52bfb73b
       "analytics": {
         "views": "Vistas",
         "engagement": "Interacción",
@@ -710,560 +483,6 @@
         "down": "Tendencia a la baja {change}%"
       },
       "lastUpdated": "Actualizado {time}"
-<<<<<<< HEAD
-=======
-    },
-    "representatives": {
-      "card": {
-        "district": "Distrito {district}",
-        "committees": {
-          "heading": "Comités",
-          "item": "{role}: {name}",
-          "more": "+{count} comités adicionales"
-        },
-        "contact": {
-          "website": "Sitio web",
-          "button": "Contactar"
-        },
-        "dataQuality": {
-          "label": "Calidad de datos"
-        },
-        "actions": {
-          "follow": "Seguir",
-          "unfollow": "Dejar de seguir",
-          "following": "Siguiendo...",
-          "unfollowing": "Dejando de seguir..."
-        },
-        "errors": {
-          "follow": "{message}"
-        }
-      },
-      "list": {
-        "loading": "Cargando representantes…",
-        "error": "Error: {error}",
-        "empty": {
-          "title": "No encontramos representantes",
-          "subtitle": "Ajusta tus criterios de búsqueda o ubicación."
-        }
-      },
-      "search": {
-        "title": "Buscar representantes",
-        "inputs": {
-          "query": "Busca por nombre...",
-          "location": "Ingresa tu dirección..."
-        },
-        "buttons": {
-          "search": "Buscar",
-          "searching": "Buscando…",
-          "find": "Encontrar representantes",
-          "apply": "Aplicar filtros"
-        },
-        "advanced": {
-          "toggle": "Filtros avanzados",
-          "clearAll": "Limpiar todo",
-  "common": {
-            "all": "Todas las opciones"
-          },
-          "state": {
-            "label": "Estado",
-            "placeholder": "Todos los estados"
-          },
-          "party": {
-            "label": "Partido",
-            "placeholder": "Todos los partidos",
-            "democratic": "Demócrata",
-            "republican": "Republicano",
-            "independent": "Independiente",
-            "green": "Verde",
-            "libertarian": "Libertario"
-          },
-          "office": {
-            "label": "Cargo",
-            "placeholder": "Todos los cargos",
-            "senator": "Senador",
-            "representative": "Representante",
-            "governor": "Gobernador",
-            "stateSenator": "Senador estatal",
-            "stateRepresentative": "Representante estatal"
-          },
-          "level": {
-            "label": "Nivel",
-            "placeholder": "Todos los niveles",
-            "federal": "Federal",
-            "state": "Estatal",
-            "local": "Local"
-          }
-        },
-        "states": {
-          "CA": "California",
-          "NY": "Nueva York",
-          "TX": "Texas",
-          "FL": "Florida",
-          "IL": "Illinois"
-        }
-      }
-    },
-    "actions": {
-      "card": {
-        "type": {
-          "petition": "Petición",
-          "campaign": "Campaña",
-          "survey": "Encuesta",
-          "event": "Evento",
-          "protest": "Protesta",
-          "meeting": "Reunión"
-        },
-        "urgency": {
-          "low": "Baja urgencia",
-          "medium": "Urgencia moderada",
-          "high": "Alta urgencia",
-          "critical": "Urgencia crítica"
-        },
-        "badges": {
-          "draft": "Borrador"
-        },
-        "signatures": "{current} / {required} firmas",
-        "percentage": "{value}%",
-        "metadata": {
-          "ended": "Finalizado",
-          "endsOn": "Finaliza el {date}"
-        },
-        "statusMessages": {
-          "completed": "Esta acción se ha completado.",
-          "cancelled": "Esta acción se ha cancelado.",
-          "paused": "Esta acción está en pausa.",
-          "expired": "Esta acción ha finalizado."
-        },
-        "buttons": {
-          "viewDetails": "Ver detalles",
-          "sign": "Firmar",
-          "signing": "Firmando...",
-          "signed": "Firmado"
-        }
-      },
-      "list": {
-        "loading": "Cargando acciones cívicas…",
-        "loadingMore": "Cargando…",
-        "empty": "No encontramos acciones cívicas.",
-        "errors": {
-          "fetch": "No se pudieron cargar las acciones cívicas.",
-          "generic": "Ocurrió un error inesperado.",
-          "sign": "No se pudo firmar la acción.",
-          "display": "Error: {error}"
-        },
-        "buttons": {
-          "create": "Crear acción",
-          "loadMore": "Cargar más"
-        }
-      },
-      "create": {
-        "header": {
-          "title": "Crear acción cívica",
-          "description": "Inicia una petición, campaña u otra acción de participación cívica."
-        },
-        "fields": {
-          "commonCounter": "{current}/{max} caracteres",
-          "title": {
-            "label": "Título",
-            "placeholder": "Ej.: Apoyar la legislación climática"
-          },
-          "description": {
-            "label": "Descripción",
-            "placeholder": "Describe tu acción cívica..."
-          },
-          "actionType": {
-            "label": "Tipo de acción",
-            "placeholder": "Selecciona un tipo de acción"
-          },
-          "urgency": {
-            "label": "Nivel de urgencia",
-            "placeholder": "Selecciona la urgencia"
-          },
-          "category": {
-            "label": "Categoría",
-            "placeholder": "Ej.: Medio ambiente, Salud, Educación"
-          },
-          "signatures": {
-            "label": "Firmas objetivo",
-            "placeholder": "1000"
-          },
-          "endDate": {
-            "label": "Fecha de cierre (opcional)"
-          },
-          "targetState": {
-            "label": "Estado objetivo (opcional)",
-            "placeholder": "CA"
-          },
-          "targetDistrict": {
-            "label": "Distrito objetivo (opcional)",
-            "placeholder": "12"
-          },
-          "visibility": {
-            "label": "Hacer pública esta acción"
-          }
-        },
-        "actionTypes": {
-          "petition": "Petición",
-          "campaign": "Campaña",
-          "survey": "Encuesta",
-          "event": "Evento",
-          "protest": "Protesta",
-          "meeting": "Reunión"
-        },
-        "urgencyLevels": {
-          "low": "Baja",
-          "medium": "Media",
-          "high": "Alta",
-          "critical": "Crítica"
-        },
-        "validation": {
-          "titleRequired": "El título es obligatorio.",
-          "titleMax": "El título no puede superar los 200 caracteres.",
-          "descriptionMax": "La descripción no puede superar los 5000 caracteres.",
-          "signaturesRange": "Las firmas objetivo deben estar entre 1 y 1 000 000.",
-          "endDateFuture": "La fecha de cierre debe estar en el futuro."
-        },
-        "errors": {
-          "submitRequest": "No se pudo crear la acción cívica.",
-          "generic": "Ocurrió un error."
-        },
-        "buttons": {
-          "create": "Crear acción",
-          "creating": "Creando..."
-        }
-      }
-    },
-    "templates": {
-      "support-bill": {
-        "title": "Apoyo a la Legislación",
-        "description": "Expresar apoyo a un proyecto de ley o propuesta de política específica",
-        "placeholders": {
-          "billName": {
-            "label": "Nombre del Proyecto de Ley",
-            "example": "Ley de Acción Climática"
-          },
-          "billNumber": {
-            "label": "Número del Proyecto de Ley",
-            "example": "H.R. 1234"
-          },
-          "representativeTitle": {
-            "label": "Título del Representante",
-            "example": "Representante"
-          },
-          "representativeLastName": {
-            "label": "Apellido del Representante",
-            "example": "García"
-          },
-          "personalStatement": {
-            "label": "Declaración Personal",
-            "example": "Como ciudadano preocupado, creo que..."
-          },
-          "reason1": {
-            "label": "Razón 1",
-            "example": "Aborda el cambio climático"
-          },
-          "reason2": {
-            "label": "Razón 2",
-            "example": "Crea empleos"
-          },
-          "reason3": {
-            "label": "Razón 3",
-            "example": "Protege el medio ambiente"
-          },
-          "userName": {
-            "label": "Tu Nombre",
-            "example": "Juan Pérez"
-          },
-          "userAddress": {
-            "label": "Tu Dirección",
-            "example": "Calle Principal 123, Ciudad, Estado 12345"
-          }
-        }
-      },
-      "oppose-bill": {
-        "title": "Oposición a la Legislación",
-        "description": "Expresar oposición a un proyecto de ley o propuesta de política específica",
-        "placeholders": {
-          "billName": {
-            "label": "Nombre del Proyecto de Ley",
-            "example": "Ley de Reforma Regulatoria"
-          },
-          "billNumber": {
-            "label": "Número del Proyecto de Ley",
-            "example": "H.R. 5678"
-          },
-          "representativeTitle": {
-            "label": "Título del Representante",
-            "example": "Representante"
-          },
-          "representativeLastName": {
-            "label": "Apellido del Representante",
-            "example": "García"
-          },
-          "personalStatement": {
-            "label": "Declaración Personal",
-            "example": "Me preocupa que..."
-          },
-          "concern1": {
-            "label": "Preocupación 1",
-            "example": "Puede dañar el medio ambiente"
-          },
-          "concern2": {
-            "label": "Preocupación 2",
-            "example": "Carece de salvaguardas suficientes"
-          },
-          "concern3": {
-            "label": "Preocupación 3",
-            "example": "Puede afectar a comunidades vulnerables"
-          },
-          "userName": {
-            "label": "Tu Nombre",
-            "example": "Juan Pérez"
-          },
-          "userAddress": {
-            "label": "Tu Dirección",
-            "example": "Calle Principal 123, Ciudad, Estado 12345"
-          }
-        }
-      },
-      "general-question": {
-        "title": "Pregunta General",
-        "description": "Hacer una pregunta general sobre política o representación",
-        "placeholders": {
-          "representativeTitle": {
-            "label": "Título del Representante",
-            "example": "Representante"
-          },
-          "representativeLastName": {
-            "label": "Apellido del Representante",
-            "example": "García"
-          },
-          "topic": {
-            "label": "Tema",
-            "example": "Reforma de Salud"
-          },
-          "question": {
-            "label": "Tu Pregunta",
-            "example": "¿Cuál es tu posición sobre..."
-          },
-          "additionalContext": {
-            "label": "Contexto Adicional",
-            "example": "Esto es importante para mí porque..."
-          },
-          "userName": {
-            "label": "Tu Nombre",
-            "example": "Juan Pérez"
-          },
-          "userEmail": {
-            "label": "Tu Correo Electrónico",
-            "example": "juan@ejemplo.com"
-          }
-        }
-      },
-      "constituent-service": {
-        "title": "Solicitud de Servicio al Ciudadano",
-        "description": "Solicitar ayuda con un servicio gubernamental o problema",
-        "placeholders": {
-          "representativeTitle": {
-            "label": "Título del Representante",
-            "example": "Representante"
-          },
-          "representativeLastName": {
-            "label": "Apellido del Representante",
-            "example": "García"
-          },
-          "issue": {
-            "label": "Resumen del Problema",
-            "example": "Beneficios de Seguridad Social"
-          },
-          "issueDescription": {
-            "label": "Descripción del Problema",
-            "example": "He estado esperando..."
-          },
-          "attempt1": {
-            "label": "Intento 1",
-            "example": "Contacté directamente a la agencia"
-          },
-          "attempt2": {
-            "label": "Intento 2",
-            "example": "Presenté la documentación requerida"
-          },
-          "userName": {
-            "label": "Tu Nombre",
-            "example": "Juan Pérez"
-          },
-          "userContactInfo": {
-            "label": "Información de Contacto",
-            "example": "Teléfono: 555-1234, Correo: juan@ejemplo.com"
-          }
-        }
-      },
-      "thank-you": {
-        "title": "Mensaje de Agradecimiento",
-        "description": "Agradecer a tu representante por su trabajo o voto",
-        "placeholders": {
-          "representativeTitle": {
-            "label": "Título del Representante",
-            "example": "Representante"
-          },
-          "representativeLastName": {
-            "label": "Apellido del Representante",
-            "example": "García"
-          },
-          "action": {
-            "label": "Acción",
-            "example": "votar a favor de la Ley de Acción Climática"
-          },
-          "reason": {
-            "label": "Por Qué Estás Agradecido",
-            "example": "Esta legislación es importante para nuestra comunidad..."
-          },
-          "actionType": {
-            "label": "Tipo de Acción",
-            "example": "voto"
-          },
-          "value": {
-            "label": "Valor",
-            "example": "protección ambiental"
-          },
-          "userName": {
-            "label": "Tu Nombre",
-            "example": "Juan Pérez"
-          }
-        }
-      },
-      "policy-feedback": {
-        "title": "Comentarios sobre Política",
-        "description": "Proporcionar comentarios sobre una política o tema específico",
-        "placeholders": {
-          "representativeTitle": {
-            "label": "Título del Representante",
-            "example": "Representante"
-          },
-          "representativeLastName": {
-            "label": "Apellido del Representante",
-            "example": "García"
-          },
-          "policyTopic": {
-            "label": "Tema de Política",
-            "example": "Reforma de Salud"
-          },
-          "feedback": {
-            "label": "Tus Comentarios",
-            "example": "Apoyo este enfoque porque..."
-          },
-          "recommendation": {
-            "label": "Tu Recomendación",
-            "example": "deberíamos priorizar..."
-          },
-          "additionalThoughts": {
-            "label": "Pensamientos Adicionales",
-            "example": "También quería mencionar..."
-          },
-          "userName": {
-            "label": "Tu Nombre",
-            "example": "Juan Pérez"
-          }
-        }
-      }
-    }
-  },
-  "candidates": {
-    "profile": {
-      "status": {
-        "notFound": "No se encontró a la candidatura.",
-        "loading": "Cargando…"
-      },
-      "labels": {
-        "prospectiveCandidate": "Candidatura prospecto",
-        "statusVerified": "Verificada",
-        "statusPending": "En verificación",
-        "public": "Tu perfil es público.",
-        "private": "Tu perfil es privado (solo vista previa)."
-      },
-      "actions": {
-        "togglePublicTitle": "Cambiar visibilidad pública",
-        "publish": "Publicar perfil",
-        "unpublish": "Ocultar perfil"
-      },
-      "verification": {
-        "tooltip": "Verifica con tu correo oficial",
-        "codeSent": "Enviamos un código de verificación a tu correo oficial. Escríbelo abajo.",
-        "requestFailed": "No pudimos enviar el código de verificación.",
-        "requestError": "Error al enviar el código de verificación. Inténtalo de nuevo.",
-        "complete": "✅ Verificación completada.",
-        "failed": "❌ La verificación falló. Inténtalo otra vez.",
-        "buttons": {
-          "request": "Verificar correo oficial",
-          "loading": "Verificando…",
-          "submit": "Enviar código",
-          "submitLoading": "Enviando…"
-        },
-        "input": {
-          "placeholder": "Ingresa el código de 6 dígitos",
-          "note": "El código vence en 15 minutos. Tienes 5 intentos por código."
-        },
-        "error": {
-          "expired": "⏰ Este código expiró. Solicita uno nuevo.",
-          "locked": "🔒 Demasiados intentos fallidos. Solicita un nuevo código.",
-          "alreadyUsed": "⚠️ Este código ya se usó. Solicita uno nuevo.",
-          "invalid": "Código no válido.",
-          "invalidWithAttempts": "Código no válido. ({count, plural, one {{count} intento restante} other {{count} intentos restantes}})",
-          "general": "Código no válido."
-        }
-      },
-      "edit": {
-        "bioLabel": "Biografía",
-        "bioPlaceholder": "Cuéntales a los votantes sobre ti…",
-        "websiteLabel": "Sitio web",
-        "websitePlaceholder": "https://tucampaña.com",
-        "socialLabel": "Redes (clave → URL, una por línea)",
-        "socialPlaceholder": "twitter: https://x.com/tú",
-        "success": "Perfil actualizado.",
-        "error": "No se pudo actualizar el perfil.",
-        "saveButton": "Guardar cambios",
-        "saveLoading": "Guardando…"
-      },
-      "links": {
-        "websiteLabel": "Sitio web:",
-        "selfProvidedTitle": "Enlace proporcionado por la candidatura",
-        "selfProvidedBadge": "Autodeclarado"
-      },
-      "navigation": {
-        "backToApp": "Volver a la app"
-      },
-      "correction": {
-        "linkLabel": "Sugerir una corrección",
-        "badge": "Ayuda a mantener este perfil actualizado",
-        "dialogTitle": "Sugerir una corrección",
-        "dialogDescription": "Señala información incorrecta o desactualizada para que nuestro equipo la revise.",
-        "issueLabel": "¿Qué necesita atención?",
-        "issueTypes": {
-          "info": "Biografía o posturas",
-          "contact": "Contacto o enlaces",
-          "verification": "Problemas de identidad",
-          "other": "Otro"
-        },
-        "detailsLabel": "Detalles",
-        "detailsPlaceholder": "Describe la corrección propuesta. Incluye el texto actual, lo que debería decir y contexto adicional.",
-        "detailsHelp": "Al menos 20 caracteres.",
-        "contactLabel": "Correo de contacto (opcional)",
-        "contactDescription": "Solo lo usaremos si necesitamos más información.",
-        "sourceLabel": "Fuente o enlace (opcional)",
-        "sourceDescription": "Comparte un enlace público que respalde la corrección.",
-        "contactPlaceholder": "tu@correo.com",
-        "sourcePlaceholder": "https://ejemplo.org/fuente",
-        "feedbackTitle": "Corrección: {name}",
-        "feedbackDescription": "[{issue}] {details}\n\nFuente: {source}\nContacto: {contact}",
-        "missingValue": "n/d",
-        "submit": "Enviar corrección",
-        "submitting": "Enviando…",
-        "success": "¡Gracias! Nuestro equipo revisará tu corrección.",
-        "error": "No pudimos enviar la corrección. Inténtalo nuevamente.",
-        "detailsRequired": "Proporciona al menos 20 caracteres para entender la corrección.",
-        "close": "Cerrar"
-      }
->>>>>>> 52bfb73b
     }
   },
   "common": {
@@ -1311,81 +530,6 @@
         "changed": "Idioma establecido en {language}.",
         "error": "No se pudo cambiar el idioma. Inténtalo de nuevo."
       }
-<<<<<<< HEAD
-=======
-    },
-    "mobileMenu": {
-      "open": "Abrir menú de navegación móvil",
-      "close": "Cerrar menú de navegación móvil"
-    },
-    "menu": {
-      "title": "Menú",
-      "close": "Cerrar menú",
-      "profile": "Mi Perfil",
-      "settings": "Configuración",
-      "contribute": "Ayuda a Construir la Democracia",
-      "badgeNew": "Nuevo",
-      "userFallback": "Usuario",
-      "contribute": {
-        "title": "Ayuda a Construir la Democracia",
-        "description": "Este es un proyecto de código abierto que lucha por la democracia.",
-        "mission": "Cada contribución ayuda a nivelar el campo de juego y exponer a políticos \"comprados\".",
-        "financialNote": {
-          "label": "Nota:",
-          "text": "Estamos explorando formas éticas de aceptar contribuciones financieras. Por ahora, nos enfocamos en contribuciones de código y comunidad para mantener la plataforma verdaderamente independiente."
-        },
-        "code": {
-          "title": "Desarrollo de Código",
-          "description": "Ayuda a construir funciones y corregir errores",
-          "skills": {
-            "react": "React",
-            "typescript": "TypeScript",
-            "nodejs": "Node.js"
-          }
-        },
-        "documentation": {
-          "title": "Documentación",
-          "description": "Ayuda a otros a entender la plataforma",
-          "skills": {
-            "writing": "Escritura",
-            "technicalDocs": "Documentación técnica",
-            "tutorials": "Tutoriales"
-          }
-        },
-        "testing": {
-          "title": "Pruebas y Control de Calidad",
-          "description": "Ayuda a asegurar la calidad",
-          "skills": {
-            "testing": "Pruebas",
-            "qa": "Control de calidad",
-            "userFeedback": "Comentarios de usuarios"
-          }
-        },
-        "community": {
-          "title": "Construcción de Comunidad",
-          "description": "Ayuda a hacer crecer nuestra comunidad",
-          "skills": {
-            "community": "Comunidad",
-            "socialMedia": "Redes sociales",
-            "events": "Eventos"
-          }
-        },
-        "sharing": {
-          "title": "Compartir y Difusión",
-          "description": "Ayuda a correr la voz",
-          "skills": {
-            "socialMedia": "Redes sociales",
-            "contentCreation": "Creación de contenido",
-            "outreach": "Difusión"
-          }
-        }
-      },
-      "settings": {
-        "privacy": "Configuración de Privacidad",
-        "notifications": "Notificaciones",
-        "account": "Configuración de Cuenta"
-      }
->>>>>>> 52bfb73b
     }
   },
   "analytics": {
@@ -2599,819 +1743,6 @@
         "optionVotes": "{votes} votos ({percentage}%)",
         "optionSummary": "{option}: {votes} votos ({percentage}%), {uniqueVoters} votantes únicos.",
         "uniqueVoters": "{count, plural, one {# votante único} other {# votantes únicos}}"
-<<<<<<< HEAD
-=======
-      }
-    },
-    "create": {
-      "form": {
-        "title": "Crear Nueva Encuesta",
-        "closeAria": "Cerrar formulario de crear encuesta",
-        "fields": {
-          "title": {
-            "label": "Título de la Encuesta",
-            "placeholder": "Ingresa tu pregunta de encuesta...",
-            "counter": "{current}/{max} caracteres"
-          },
-          "description": {
-            "label": "Descripción",
-            "placeholder": "Agrega más contexto a tu encuesta...",
-            "counter": "{current}/{max} caracteres"
-          },
-          "category": {
-            "label": "Categoría",
-            "placeholder": "p. ej., Política, Tecnología, Entretenimiento..."
-          },
-          "privacy": {
-            "label": "Nivel de Privacidad",
-            "getRecommendation": "Obtener Recomendación"
-          },
-          "options": {
-            "label": "Opciones de la Encuesta",
-            "optionPlaceholder": "Opción {number}",
-            "counter": "{current}/{max} opciones",
-            "optionCounter": "{current}/{max} caracteres",
-            "approachingLimit": "Acercándose al límite",
-            "add": "Agregar Opción"
-          },
-          "tags": {
-            "label": "Etiquetas",
-            "placeholder": "Agrega una etiqueta...",
-            "counter": "{current}/{max} seleccionadas",
-            "add": "Agregar"
-          }
-        },
-        "buttons": {
-          "create": "Crear Encuesta",
-          "creating": "Creando..."
-        }
-      },
-      "privacy": {
-        "public": "Público – cualquiera puede descubrir y votar",
-        "private": "Privado – solo las personas con el enlace pueden participar",
-        "unlisted": "No listado – oculto de la búsqueda pero abierto a cualquiera con el enlace"
-      },
-      "votingMethod": {
-        "single": "Selección única",
-        "multiple": "Selección múltiple",
-        "approval": "Votación por aprobación",
-        "ranked": "Voto preferencial"
-      },
-      "notifications": {
-        "tooManyTags": {
-          "title": "Demasiadas etiquetas",
-          "message": "Puedes agregar hasta {max} etiquetas."
-        },
-        "signInRequired": {
-          "title": "Inicio de sesión requerido",
-          "message": "Inicia sesión para publicar tu encuesta."
-        },
-        "accessDenied": {
-          "title": "Acceso denegado",
-          "message": "No tienes permiso para crear encuestas en esta cuenta."
-        },
-        "rateLimit": {
-          "title": "Más despacio",
-          "message": "Estás creando encuestas demasiado rápido. Espera un momento e inténtalo de nuevo."
-        },
-        "validationErrors": {
-          "title": "Revisa los campos resaltados"
-        },
-        "creationFailed": {
-          "title": "No se pudo crear la encuesta",
-          "message": "Inténtalo de nuevo en un momento."
-        },
-        "pollCreated": {
-          "title": "Encuesta creada",
-          "message": "Comparte tu encuesta para comenzar a recopilar votos."
-        }
-      },
-      "share": {
-        "dialog": {
-          "liveOpen": "Diálogo de compartir abierto para {title}.",
-          "liveOpenFallback": "Diálogo de compartir abierto."
-        },
-        "notifications": {
-          "linkCopied": {
-            "title": "Enlace copiado",
-            "message": "Comparte el enlace con tu audiencia para comenzar a recopilar votos."
-          },
-          "copyFailed": {
-            "title": "No se pudo copiar el enlace",
-            "message": "Copia el enlace manualmente."
-          }
-        }
-      },
-      "wizard": {
-        "details": {
-          "title": {
-            "label": "Título de la encuesta",
-            "placeholder": "¿En qué deberíamos enfocarnos el próximo trimestre?",
-            "hint": "Manténlo corto, orientado a la acción y fácil de escanear."
-          },
-          "description": {
-            "label": "Descripción",
-            "placeholder": "Explica el contexto, las apuestas o los antecedentes para que los votantes puedan tomar una decisión informada.",
-            "hint": "Ayuda a los votantes a entender por qué esta encuesta importa. Incluye contexto relevante y objetivos."
-          }
-        },
-        "options": {
-          "label": "Opciones de la encuesta",
-          "hint": "Proporciona al menos dos opciones claras y distintas para que los votantes puedan diferenciarlas de un vistazo.",
-          "optionPlaceholder": "Opción {number}",
-          "optionAria": "Opción {number}",
-          "removeAria": "Eliminar opción {number}",
-          "maxHint": "Puedes agregar hasta {max} opciones.",
-          "add": "Agregar opción"
-        },
-        "audience": {
-          "category": {
-            "label": "Categoría",
-            "hint": "Categoriza tu encuesta para que las personas adecuadas puedan descubrirla."
-          },
-          "tags": {
-            "label": "Etiquetas",
-            "hint": "Agrega palabras clave para que tu encuesta aparezca en búsquedas relevantes.",
-            "placeholder": "Agrega una etiqueta",
-            "add": "Agregar",
-            "maxHint": "Puedes agregar hasta {max} etiquetas.",
-            "removeAria": "Eliminar etiqueta {tag}"
-          },
-          "settings": {
-            "legend": "Participación y privacidad",
-            "allowMultipleVotes": {
-              "label": "Permitir múltiples votos",
-              "description": "Habilita si los votantes deben poder apoyar más de una opción."
-            },
-            "allowAnonymousVotes": {
-              "label": "Permitir votos anónimos",
-              "description": "Deshabilita esto si necesitas saber exactamente quién participó."
-            },
-            "requireAuthentication": {
-              "label": "Requerir inicio de sesión para votar",
-              "description": "Asegura que los votantes estén autenticados antes de enviar una respuesta."
-            },
-            "showResults": {
-              "label": "Mostrar resultados en tiempo real",
-              "description": "Deshabilita para ocultar los resultados hasta que la encuesta se cierre."
-            },
-            "allowComments": {
-              "label": "Permitir comentarios",
-              "description": "Recopila comentarios cualitativos junto con votos cuantitativos."
-            },
-            "preventDuplicateVotes": {
-              "label": "Prevenir votos duplicados",
-              "description": "Bloquea a los usuarios para que no voten múltiples veces en la misma encuesta."
-            }
-          },
-          "privacy": {
-            "label": "Nivel de privacidad",
-            "hint": "Cambia quién puede descubrir y participar en esta encuesta."
-          },
-          "votingMethod": {
-            "label": "Método de votación",
-            "hint": "Elige la mecánica que mejor se adapte a cómo quieres evaluar las respuestas."
-          }
-        },
-        "review": {
-          "title": "Vista previa de tu encuesta",
-          "description": "Revisa todo lo que los votantes verán antes de publicar.",
-          "untitled": "Encuesta sin título",
-          "noDescription": "Agrega una descripción para ayudar a los votantes a entender el contexto.",
-          "optionsHeading": "Opciones",
-          "privacy": "Privacidad",
-          "votingMethod": "Método de votación",
-          "multipleVotes": "Votos múltiples",
-          "anonymousVotes": "Votos anónimos",
-          "requireSignIn": "Requerir inicio de sesión",
-          "comments": "Comentarios",
-          "enabled": "Habilitado",
-          "disabled": "Deshabilitado",
-          "allowed": "Permitido",
-          "yes": "Sí",
-          "no": "No"
-        },
-        "progress": {
-          "ariaLabel": "Progreso de creación de encuesta"
-        }
-      },
-      "page": {
-        "title": "Crear una nueva encuesta",
-        "subtitle": "Guía a tu audiencia a través de una decisión clara. Completa cada paso para describir la encuesta, agregar opciones y establecer reglas de participación.",
-        "errorSummary": {
-          "title": "Resuelve estos elementos antes de continuar"
-        },
-        "buttons": {
-          "previous": "Anterior",
-          "next": "Siguiente",
-          "publish": "Publicar encuesta",
-          "creating": "Creando…"
-        }
-      },
-      "share": {
-        "dialog": {
-          "title": "Comparte tu encuesta",
-          "description": "Ayuda a los votantes a descubrir \"{title}\" compartiendo el enlace a continuación.",
-          "yourPoll": "tu encuesta",
-          "pollTitle": "Título de la encuesta",
-          "privacy": "Privacidad",
-          "votingMethod": "Método de votación",
-          "category": "Categoría",
-          "nextMilestone": "Próximo hito",
-          "milestoneVotes": "{count, plural, one {# voto} other {# votos}}",
-          "pollLink": "Enlace de la encuesta",
-          "copied": "Copiado",
-          "copyLink": "Copiar enlace",
-          "linkCopiedAria": "Enlace de compartir copiado al portapapeles.",
-          "linkCopyHintAria": "Presiona copiar para colocar el enlace de compartir en tu portapapeles.",
-          "buttons": {
-            "viewPoll": "Ver encuesta",
-            "viewAnalytics": "Ver análisis",
-            "emailLink": "Enlace por correo",
-            "shareOnX": "Compartir en X",
-            "createAnother": "Crear otra encuesta",
-            "done": "Hecho"
-          },
-          "email": {
-            "subject": "Mira esta encuesta"
-          },
-          "x": {
-            "tweet": "Vota ahora: {title} {url}"
-          },
-          "milestones": {
-            "title": "Alertas de hitos",
-            "description": "Recibe alertas en la aplicación cuando tu encuesta alcance conteos clave de votos.",
-            "enabled": "{current}/{total} habilitadas",
-            "notifyAt": "Notificarme a {count, plural, one {# voto} other {# votos}}",
-            "itemDescription": "Envía una alerta cuando la encuesta cruce {count, plural, one {# voto} other {# votos}} para que puedas celebrar o compartir de nuevo."
-          }
-        }
-      },
-      "view": {
-        "privacy": {
-          "public": "Público",
-          "private": "Privado",
-          "unlisted": "No listado"
-        },
-        "votingMethod": {
-          "single": "Selección única",
-          "multiple": "Selección múltiple",
-          "approval": "Votación por aprobación",
-          "ranked": "Voto preferencial",
-          "quadratic": "Votación cuadrática"
-        },
-        "breadcrumbs": {
-          "home": "Inicio",
-          "dashboard": "Panel",
-          "polls": "Encuestas",
-          "pollDetail": "Detalle de Encuesta"
-        },
-        "errors": {
-          "loadResultsFailed": "No se pudieron cargar los resultados de la encuesta. Inténtalo de nuevo más tarde.",
-          "loadDataFailed": "No se pudieron cargar los datos de la encuesta",
-          "voteFailed": "No se pudo votar"
-        },
-        "status": {
-          "closed": {
-            "title": "La encuesta ha cerrado",
-            "description": "Los resultados son de solo lectura. Contacta al propietario de la encuesta si crees que esta encuesta debería reabrirse.",
-            "label": "Cerrada"
-          },
-          "notOpen": {
-            "title": "La encuesta aún no está abierta",
-            "description": "Esta encuesta está en modo borrador o programada. El propietario puede publicarla para comenzar a recopilar votos."
-          },
-          "active": {
-            "label": "Activa"
-          },
-          "draft": {
-            "label": "Borrador"
-          },
-          "signInRequired": {
-            "title": "Inicia sesión para votar",
-            "description": "Necesitamos verificar tu cuenta antes de registrar un voto. Inicia sesión y luego regresa para participar."
-          },
-          "votingRestricted": {
-            "title": "Votación restringida",
-            "description": "Esta encuesta está limitada a una audiencia específica. Si deberías tener acceso, pide al propietario de la encuesta que te agregue o ajuste la privacidad."
-          }
-        },
-        "options": {
-          "fallback": "Opción {number}",
-          "voteCount": "{votes, number} votos ({percentage}%)"
-        },
-        "notifications": {
-          "voteRecorded": {
-            "title": "Voto registrado",
-            "message": "¡Gracias por participar!"
-          },
-          "voteFailed": {
-            "title": "No se pudo votar"
-          },
-          "linkCopied": {
-            "title": "Enlace copiado",
-            "message": "Comparte el enlace para atraer más votantes."
-          },
-          "copyFailed": {
-            "title": "No se pudo copiar el enlace",
-            "message": "Copia el enlace manualmente."
-          }
-        },
-        "buttons": {
-          "share": "Compartir",
-          "analytics": "Análisis",
-          "printSummary": "Imprimir resumen",
-          "vote": "Votar",
-          "voting": "Votando…",
-          "voted": "Votado"
-        },
-        "loading": "Actualizando resultados…",
-        "leadingOption": {
-          "label": "Opción líder",
-          "votes": "{votes, number} votos ({percentage}% de {total, number} total)"
-        },
-        "stats": {
-          "totalVotes": "Total de votos",
-          "participation": "Participación",
-          "status": "Estado"
-        },
-        "milestones": {
-          "label": "Alertas de hitos",
-          "empty": "Elige los conteos de votos sobre los que quieres ser notificado. Te alertaremos cuando tu encuesta alcance esos hitos.",
-          "tracking": "Rastreando {milestones} votos.",
-          "nextUp": "Próximo: {count, number} votos. ¡Anima a tu audiencia a participar!",
-          "achieved": "Ya logrado",
-          "votesBadge": "{count, plural, one {# voto} other {# votos}}",
-          "itemLabel": "{count, plural, one {# voto} other {# votos}}",
-          "itemDescription": "Notificarme cuando esta encuesta alcance {count, plural, one {# voto} other {# votos}}.",
-          "toggleAria": "Alternar notificación de hito para {count, plural, one {# voto} other {# votos}}"
-        },
-        "created": "Creada {date}"
-      },
-      "postCloseBanner": {
-        "status": {
-          "closed": {
-            "title": "Encuesta Cerrada",
-            "description": "Esta encuesta ha sido cerrada y ya no acepta votos.",
-            "badge": "Cerrada"
-          },
-          "locked": {
-            "title": "Encuesta Bloqueada",
-            "description": "Esta encuesta ha sido bloqueada y los resultados son finales.",
-            "badge": "Bloqueada"
-          },
-          "postClose": {
-            "title": "Votación Post-Cierre Activa",
-            "description": "Esta encuesta está en modo post-cierre. Los votos se están rastreando por separado.",
-            "badge": "Post-Cierre"
-          }
-        },
-        "baselineEstablished": "Línea base establecida: {date}",
-        "lockedAt": "Bloqueada en: {date}",
-        "postCloseAvailable": "La votación post-cierre está disponible",
-        "buttons": {
-          "enablePostClose": "Habilitar Post-Cierre",
-          "lockPoll": "Bloquear Encuesta"
-        }
-      },
-      "share": {
-        "title": "Comparte Esta Encuesta",
-        "defaultTitle": "¡Mira esta encuesta!",
-        "nativeShareText": "¡Mira esta encuesta!",
-        "nativeShare": "Compartir vía Sistema",
-        "directLink": {
-          "label": "Enlace Directo"
-        },
-        "copy": "Copiar",
-        "copied": "¡Copiado!",
-        "social": {
-          "twitter": "Twitter",
-          "facebook": "Facebook",
-          "linkedin": "Linkedin",
-          "email": "Correo"
-        },
-        "emailBody": "Mira esta encuesta: {url}",
-        "qrCode": {
-          "title": "Código QR",
-          "show": "Mostrar Código QR",
-          "hide": "Ocultar Código QR",
-          "alt": "Código QR para la encuesta",
-          "generating": "Generando Código QR...",
-          "scanHint": "Escanear para abrir la encuesta en dispositivo móvil",
-          "download": "Descargar QR",
-          "copyLink": "Copiar Enlace"
-        },
-        "embed": {
-          "title": "Insertar Encuesta",
-          "codeLabel": "Código de Inserción",
-          "copyCode": "Copiar Código de Inserción"
-        }
-      },
-      "results": {
-        "heading": "Resultados",
-        "refreshing": "Actualizando resultados de la encuesta...",
-        "summary": "Resultados de la encuesta: {totalVotes, number} votos totales. Opción líder: {topOption} con {topVotes, number} votos ({topPercentage}%).",
-        "status": {
-          "ended": "Encuesta Finalizada",
-          "active": "Activa",
-          "ongoing": "En Curso"
-        },
-        "error": {
-          "title": "Error al cargar los resultados de la encuesta",
-          "retry": "Intentar de Nuevo"
-        },
-        "empty": "No hay resultados de encuesta disponibles",
-        "type": "Tipo: {type}",
-        "totalVotes": "{count, plural, one {# voto total} other {# votos totales}}",
-        "uniqueVoters": "{count, plural, one {# votante único} other {# votantes únicos}}",
-        "performance": {
-          "title": "Métricas de Rendimiento",
-          "loadTime": "Tiempo de Carga",
-          "cacheHit": "Acierto de Caché",
-          "yes": "Sí",
-          "no": "No",
-          "cacheSize": "Tamaño de Caché",
-          "items": "{count, plural, one {# elemento} other {# elementos}}",
-          "cacheKeys": "Claves de Caché"
-        },
-        "privacy": {
-          "title": "Protección de Privacidad",
-          "kAnonymity": "K-Anonimato: {status}",
-          "satisfied": "Satisfecho",
-          "notMet": "No Cumplido",
-          "budget": "Presupuesto: {value} ε"
-        },
-        "votingStatus": {
-          "title": "Estado de Votación",
-          "canVote": "Puede Votar",
-          "cannotVote": "No Puede Votar",
-          "hasVoted": "Ha Votado",
-          "notVoted": "No Ha Votado"
-        }
-      },
-      "card": {
-        "untitled": "Encuesta Sin Título",
-        "unknownCreator": "Desconocido",
-        "createdBy": "Creada por {name}",
-        "createdOn": "Creada el {date}",
-        "endsOn": "Termina el {date} a las {time}",
-        "optionsHeading": "Opciones",
-        "optionItem": "{index}. {option}",
-        "moreOptions": "+{count, plural, one {# opción más} other {# opciones más}}",
-        "votes": "{count, plural, one {# voto} other {# votos}}",
-        "participation": "{count, plural, one {# participante} other {# participantes}}",
-        "votingMethod": {
-          "single": "Selección única",
-          "approval": "Votación por aprobación",
-          "ranked": "Voto preferencial",
-          "quadratic": "Votación cuadrática",
-          "range": "Votación por rango",
-          "multiple": "Selección múltiple",
-          "unknown": "Desconocido"
-        },
-        "status": {
-          "active": "Activa",
-          "closed": "Cerrada",
-          "draft": "Borrador",
-          "archived": "Archivada"
-        },
-        "actions": {
-          "view": "Ver",
-          "vote": "Votar"
-        }
-      },
-      "page": {
-        "title": "Encuestas",
-        "subtitle": "Descubre y participa en encuestas de la comunidad",
-        "breadcrumbs": {
-          "home": "Inicio",
-          "dashboard": "Panel",
-          "polls": "Encuestas"
-        },
-        "empty": {
-          "title": "No se encontraron encuestas",
-          "filters": "No hay encuestas que coincidan con tu búsqueda o criterios de filtro. Intenta ajustar tus filtros.",
-          "ctaMessage": "¡Comienza creando tu primera encuesta!"
-        },
-        "cta": {
-          "create": "Crear Encuesta",
-          "view": "Ver",
-          "results": "Resultados"
-        },
-        "metadata": {
-          "votes": "{count, plural, one {# voto} other {# votos}}"
-        },
-        "pagination": {
-          "showing": "Mostrando {start} a {end} de {total} encuestas",
-          "pageLabel": "Página {current} de {total}",
-          "previous": "Anterior",
-          "next": "Siguiente"
-        }
-      },
-      "filters": {
-        "search": {
-          "placeholder": "Buscar encuestas...",
-          "ariaLabel": "Buscar encuestas"
-        },
-        "hashtags": {
-          "label": "Filtrar por etiquetas",
-          "addPlaceholder": "Agregar etiqueta...",
-          "addAria": "Agregar filtro de etiqueta",
-          "remove": "Eliminar etiqueta {hashtag}"
-        },
-        "status": {
-          "all": "Todas",
-          "active": "Activas",
-          "closed": "Cerradas",
-          "trending": "Tendencias"
-        },
-        "trending": {
-          "heading": "Tendencias",
-          "headingWithCount": "Tendencias ({count})",
-          "count": "{count, plural, one {# tendencia} other {# tendencias}}"
-        },
-        "categories": {
-          "label": "Categorías"
-        }
-      },
-      "templates": {
-        "title": "Plantillas de Encuestas",
-        "subtitle": "Elige de nuestra colección de plantillas de encuestas preconstruidas para comenzar rápidamente",
-        "search": {
-          "placeholder": "Buscar plantillas..."
-        },
-        "categories": {
-          "all": "Todas las Categorías",
-          "allTemplates": "Todas las Plantillas"
-        },
-        "sort": {
-          "popular": "Más Populares",
-          "recent": "Agregadas Recientemente",
-          "rating": "Mejor Calificadas",
-          "name": "Nombre A-Z"
-        },
-        "difficulty": {
-          "beginner": "Principiante",
-          "intermediate": "Intermedio",
-          "advanced": "Avanzado"
-        },
-        "metadata": {
-          "estimatedTime": "{minutes} min",
-          "usageCount": "{count, number} usos"
-        },
-        "resultsCount": "Mostrando {showing} de {total} plantillas",
-        "actions": {
-          "use": "Usar Plantilla",
-          "preview": "Vista previa de la plantilla"
-        },
-        "empty": {
-          "title": "No se encontraron plantillas",
-          "message": "Intenta ajustar tu búsqueda o criterios de filtro",
-          "clearFilters": "Limpiar Filtros"
-        }
-      },
-      "community": {
-        "title": "Selección de Encuestas de la Comunidad",
-        "subtitle": "Ve qué encuestas quiere la comunidad y cómo seleccionamos las encuestas destacadas",
-        "week": {
-          "select": "Seleccionar Semana",
-          "current": "Semana Actual",
-          "last": "Semana Pasada",
-          "twoWeeksAgo": "Hace Dos Semanas",
-          "threeWeeksAgo": "Hace Tres Semanas"
-        },
-        "tabs": {
-          "trending": "Sugerencias en Tendencia",
-          "selected": "Encuestas Seleccionadas",
-          "analytics": "Análisis"
-        },
-        "selection": {
-          "title": "Cómo Seleccionamos las Encuestas Destacadas",
-          "engagement": {
-            "title": "Participación de la Comunidad",
-            "highVotes": "Alto número de votos (500+ votos)",
-            "strongScore": "Puntuación de tendencia fuerte (70+)",
-            "activeDiscussion": "Discusión y compartir activos"
-          },
-          "platform": {
-            "title": "Consideraciones de la Plataforma",
-            "costEffective": "Económico de implementar",
-            "broadAppeal": "Atractivo demográfico amplio",
-            "timelyContent": "Contenido oportuno y relevante"
-          }
-        },
-        "trending": {
-          "title": "Sugerencias de Encuestas en Tendencia"
-        },
-        "suggestion": {
-          "suggestedBy": "Sugerida por {name}",
-          "votes": "{count, plural, one {# voto} other {# votos}}",
-          "cost": "costo {level}",
-          "engagement": "participación {level}"
-        },
-        "actions": {
-          "vote": "Votar",
-          "approve": "Aprobar"
-        },
-        "selected": {
-          "weekOf": "Semana del {week}",
-          "totalVotes": "{count, plural, one {# voto total} other {# votos totales}}",
-          "criteria": {
-            "title": "Criterios de Selección"
-          },
-          "polls": {
-            "title": "Encuestas Seleccionadas",
-            "votes": "{count, plural, one {# voto} other {# votos}}",
-            "featured": "Destacada",
-            "liveNow": "En Vivo Ahora"
-          }
-        },
-        "analytics": {
-          "totalSuggestions": "Total de Sugerencias",
-          "currentlyPublished": "Actualmente publicadas",
-          "communityVotes": "Votos de la Comunidad",
-          "acrossFeatured": "En encuestas destacadas",
-          "featuredPolls": "Encuestas Destacadas",
-          "thisWeek": "Esta semana",
-          "categoryBreakdown": "Desglose por Categoría"
-        }
-      }
-    }
-  },
-  "contact": {
-    "representatives": {
-      "featureDisabled": "El sistema de contactos está deshabilitado. Esta función estará disponible pronto.",
-      "authRequired": "Inicia sesión para contactar a tus representantes.",
-      "header": {
-        "title": "Contacta a tus representantes",
-        "subtitle": "Envía mensajes directamente a tus funcionarios electos",
-        "count": "{formattedCount} {count, plural, one {representante} other {representantes}}"
-      },
-      "elections": {
-        "title": "Próximas elecciones en tus distritos",
-        "loading": "Cargando calendario electoral…",
-        "error": "No se pudieron cargar las elecciones en este momento.",
-        "date": "({date})",
-        "more": "+{count} elecciones adicionales registradas",
-        "countdown": {
-          "today": "¡La próxima elección es hoy!",
-          "inDays": "Próxima elección en {formattedCount} {count, plural, one {día} other {días}}."
-        }
-      },
-      "actions": {
-        "message": "Enviar mensaje"
-      },
-      "threads": {
-        "loading": "Cargando conversaciones recientes…",
-        "title": "Mensajes recientes",
-        "count": "{formattedCount} {count, plural, one {mensaje} other {mensajes}}",
-        "noMessages": "Aún no hay mensajes"
-      }
-    },
-    "modal": {
-      "a11y": {
-        "liveOpen": "Se abrió el diálogo para contactar a {name}.",
-        "liveUnavailable": "Se abrió el diálogo de contacto no disponible."
-      },
-      "disabled": {
-        "title": "Sistema de contacto deshabilitado",
-        "description": "El sistema de contactos está deshabilitado. Esta función estará disponible pronto."
-      },
-      "header": {
-        "title": "Contactar a {name}",
-        "subtitle": "{office}"
-      },
-      "elections": {
-        "title": "Próximas elecciones vinculadas a este representante",
-        "loading": "Consultando el calendario electoral…",
-        "error": "No se pudieron cargar las elecciones en este momento.",
-        "date": "({date})",
-        "more": "+{count} elecciones adicionales registradas",
-        "countdown": {
-          "today": "¡La próxima elección es hoy!",
-          "inDays": "Próxima elección en {formattedCount} {count, plural, one {día} other {días}}."
-        }
-      },
-      "templates": {
-        "toggle": {
-          "inactive": "Usar una plantilla",
-          "active": "Usando: {title}"
-        },
-        "ariaLabel": "Plantillas de mensajes",
-        "instructions": "Selecciona una plantilla:",
-        "clear": "Borrar plantilla",
-        "fillLabel": "Completa los detalles de la plantilla:",
-        "validation": {
-          "missing": "Faltan campos obligatorios: {fields}"
-        }
-      },
-      "form": {
-        "subject": {
-          "label": "Asunto",
-          "placeholder": "¿De qué trata este mensaje?",
-          "required": "El asunto es obligatorio"
-        },
-        "message": {
-          "label": "Mensaje",
-          "placeholder": "Escribe tu mensaje aquí...",
-          "required": "El mensaje es obligatorio",
-          "count": "{current} / {max} caracteres"
-        }
-      },
-      "errors": {
-        "missingFields": "Completa el asunto y el mensaje.",
-        "sendFailed": "No se pudo enviar el mensaje."
-      },
-      "success": "¡Mensaje enviado correctamente!",
-      "footer": {
-        "responseTime": "Las respuestas suelen llegar en 2 a 3 días hábiles."
-      },
-      "actions": {
-        "close": "Cerrar",
-        "closeAria": "Cerrar modal de contacto",
-        "send": "Enviar mensaje",
-        "sending": "Enviando...",
-        "sendAria": "Enviar mensaje",
-        "sendingAria": "Enviando mensaje..."
-      }
-    },
-    "bulkModal": {
-      "a11y": {
-        "liveOpen": "Se abrió el diálogo de contacto masivo. {count} seleccionados.",
-        "liveUnavailable": "Se abrió el diálogo de contacto no disponible."
-      },
-      "disabled": {
-        "title": "Sistema de contacto deshabilitado",
-        "description": "El sistema de contactos está deshabilitado. Esta función estará disponible pronto."
-      },
-      "header": {
-        "title": "Contacta a múltiples representantes",
-        "description": "Envía el mismo mensaje a {formattedCount} {count, plural, one {representante} other {representantes}}."
-      },
-      "selection": {
-        "heading": "Selecciona representantes ({formattedCount} seleccionados)"
-      },
-      "elections": {
-        "title": "Próximas elecciones para las divisiones seleccionadas",
-        "loading": "Cargando calendario electoral…",
-        "error": "No se pudieron cargar las elecciones en este momento.",
-        "date": "({date})",
-        "more": "+{count} elección(es) adicional(es)",
-        "countdown": {
-          "today": "¡La próxima elección es hoy!",
-          "inDays": "Próxima elección en {formattedCount} {count, plural, one {día} other {días}}."
-        }
-      },
-      "templates": {
-        "toggle": {
-          "inactive": "Usar una plantilla",
-          "active": "Usando: {title}"
-        },
-        "ariaLabel": "Plantillas de mensajes",
-        "instructions": "Selecciona una plantilla:",
-        "clear": "Borrar plantilla",
-        "fillLabel": "Completa los detalles de la plantilla:",
-        "validation": {
-          "missing": "Faltan campos obligatorios: {fields}"
-        }
-      },
-      "form": {
-        "subject": {
-          "label": "Asunto",
-          "placeholder": "¿De qué trata este mensaje?",
-          "required": "El asunto es obligatorio"
-        },
-        "message": {
-          "label": "Mensaje",
-          "placeholder": "Escribe tu mensaje aquí...",
-          "required": "El mensaje es obligatorio",
-          "count": "{current} / {max} caracteres"
-        }
-      },
-      "errors": {
-        "missingFields": "Completa el asunto y el mensaje.",
-        "noRepresentatives": "Selecciona al menos un representante.",
-        "partial": "Se envió a {successCount} de {total} representantes. Algunos fallaron.",
-        "allFailed": "No se pudo enviar a ningún representante.",
-        "sendFailed": "No se pudieron enviar los mensajes."
-      },
-      "success": "¡Mensajes enviados correctamente a los {formattedCount} representantes seleccionados!",
-      "results": {
-        "title": "Resultados del envío",
-        "failureFallback": "Error desconocido"
-      },
-      "footer": {
-        "selection": "{formattedCount} {count, plural, one {representante} other {representantes}} seleccionados"
-      },
-      "actions": {
-        "close": "Cerrar diálogo",
-        "closeAria": "Cerrar modal de contacto masivo",
-        "send": "Enviar",
-        "sendLabel": "Enviar a todos ({formattedCount})",
-        "sendingLabel": "Enviando…",
-        "sendAria": "Enviar mensaje a {formattedCount} {count, plural, one {representante} other {representantes}}",
-        "sendingAria": "Enviando mensajes a {formattedCount} {count, plural, one {representante} other {representantes}}"
->>>>>>> 52bfb73b
       }
     }
   },
