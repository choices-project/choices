// ============================================================================
// PHASE 3: ACCESSIBLE RANKING INTERFACE
// ============================================================================
// Agent A3 - UX/Accessibility Specialist
// 
// This component provides a fully accessible ranking interface for the
// Ranked Choice Democracy Revolution platform.
// 
// Features:
// - WCAG 2.2 AA compliant keyboard navigation
// - Screen reader support with live announcements
// - Focus management and visual indicators
// - Plain language instructions
// - Real-time validation feedback
// 
// Created: January 15, 2025
// Status: Phase 3 Implementation
// ============================================================================

import React, { useState, useEffect, useRef, useCallback } from 'react';

import { ScreenReaderSupport } from '../../lib/accessibility/screen-reader';

// ============================================================================
// TYPES AND INTERFACES
// ============================================================================

export type Candidate = {
  id: string;
  name: string;
  bio: string;
  party?: string;
  image?: string;
  website?: string;
  socialInsights?: {
    similarUsers: number;
    crossDemographic: string[];
    crossInterest: string[];
  };
}

export type RankingState = {
  rankings: string[];
  focusedIndex: number;
  isDragging: boolean;
  validationErrors: string[];
  validationWarnings: string[];
}

export type RankingInterfaceProps = {
  candidates: Candidate[];
  onRankingChange: (rankings: string[]) => void;
  onValidationChange: (isValid: boolean, errors: string[], warnings: string[]) => void;
  initialRankings?: string[];
  maxRankings?: number;
  allowPartialRanking?: boolean;
  showSocialInsights?: boolean;
  className?: string;
}

// ============================================================================
// ACCESSIBLE RANKING INTERFACE COMPONENT
// ============================================================================

export function AccessibleRankingInterface({
  candidates,
  onRankingChange,
  onValidationChange,
  initialRankings = [],
  maxRankings = candidates.length,
  allowPartialRanking = true,
  showSocialInsights = false,
  className = ''
}: RankingInterfaceProps) {
  // ============================================================================
  // STATE MANAGEMENT
  // ============================================================================
  
  const [state, setState] = useState<RankingState>({
    rankings: initialRankings,
    focusedIndex: 0,
    isDragging: false,
    validationErrors: [],
    validationWarnings: []
  });

  const [isExpanded, setIsExpanded] = useState(false);
  const [showInstructions, setShowInstructions] = useState(true);
  
  const containerRef = useRef<HTMLDivElement>(null);
  // Store references to the interactive candidate buttons for proper focus management
  const candidateRefs = useRef<(HTMLButtonElement | null)[]>([]);
  const instructionsRef = useRef<HTMLDivElement>(null);

  // ============================================================================
  // VALIDATION LOGIC
  // ============================================================================

  const validateRankings = useCallback((rankings: string[]): { errors: string[]; warnings: string[] } => {
    const errors: string[] = [];
    const warnings: string[] = [];

    // Check minimum rankings
    if (rankings.length < 2 && !allowPartialRanking) {
      errors.push('Please rank at least 2 candidates');
    } else if (rankings.length < 2) {
      warnings.push('Ranking more candidates improves accuracy');
    }

    // Check for duplicates
    const uniqueRankings = new Set(rankings);
    if (uniqueRankings.size !== rankings.length) {
      errors.push('Each candidate can only be ranked once');
    }

    // Check for invalid candidates
    const validCandidateIds = candidates.map(c => c.id);
    const invalidIds = rankings.filter(id => !validCandidateIds.includes(id));
    if (invalidIds.length > 0) {
      errors.push(`Invalid candidates: ${invalidIds.join(', ')}`);
    }

    // Check maximum rankings
    if (rankings.length > maxRankings) {
      errors.push(`Cannot rank more than ${maxRankings} candidates`);
    }

    // Check if all candidates are ranked
    if (rankings.length < candidates.length) {
      warnings.push(`You can rank all ${candidates.length} candidates for better accuracy`);
    }

    return { errors, warnings };
  }, [candidates, allowPartialRanking, maxRankings]);

  // ============================================================================
  // RANKING LOGIC
  // ============================================================================

  const moveCandidate = useCallback((candidateId: string, direction: 'up' | 'down') => {
    setState(prevState => {
      const currentIndex = prevState.rankings.indexOf(candidateId);
      if (currentIndex === -1) return prevState;

      const newRankings = [...prevState.rankings];
      const newIndex = direction === 'up' ? currentIndex - 1 : currentIndex + 1;

      // Check bounds
      if (newIndex < 0 || newIndex >= newRankings.length) {
        return prevState;
      }

      // Swap candidates
      const currentCandidate = newRankings[currentIndex];
      const newCandidate = newRankings[newIndex];
      if (currentCandidate !== undefined && newCandidate !== undefined) {
        newRankings[currentIndex] = newCandidate;
        newRankings[newIndex] = currentCandidate;
      }

      // Announce the change
      const candidate = candidates.find(c => c.id === candidateId);
      if (candidate) {
        ScreenReaderSupport.announceRankingChange(candidate.name, newIndex + 1, newRankings.length);
      }

      return {
        ...prevState,
        rankings: newRankings,
        focusedIndex: newIndex
      };
    });
  }, [candidates]);

  const toggleCandidateSelection = useCallback((candidateId: string) => {
    setState(prevState => {
      const currentIndex = prevState.rankings.indexOf(candidateId);
      let newRankings: string[];

      if (currentIndex === -1) {
        // Add candidate to rankings
        newRankings = [...prevState.rankings, candidateId];
      } else {
        // Remove candidate from rankings
        newRankings = prevState.rankings.filter(id => id !== candidateId);
      }

      // Announce the change
      const candidate = candidates.find(c => c.id === candidateId);
      if (candidate) {
        const action = currentIndex === -1 ? 'added to' : 'removed from';
        ScreenReaderSupport.announce(`${candidate.name} ${action} your ranking`, 'polite');
      }

      return {
        ...prevState,
        rankings: newRankings,
        focusedIndex: Math.min(prevState.focusedIndex, newRankings.length - 1)
      };
    });
  }, [candidates]);

  const handleCandidateClick = useCallback((candidateId: string) => {
    toggleCandidateSelection(candidateId);
  }, [toggleCandidateSelection]);

  // ============================================================================
  // KEYBOARD NAVIGATION
  // ============================================================================

  const handleKeyboardNavigation = useCallback((event: React.KeyboardEvent, candidateId: string) => {
    ScreenReaderSupport.handleKeyboardNavigation(event.nativeEvent, {
      onArrowUp: () => moveCandidate(candidateId, 'up'),
      onArrowDown: () => moveCandidate(candidateId, 'down'),
      onEnter: () => toggleCandidateSelection(candidateId),
      onSpace: () => toggleCandidateSelection(candidateId),
      onEscape: () => {
        // Clear focus or close instructions
        if (showInstructions) {
          setShowInstructions(false);
          ScreenReaderSupport.announce('Instructions closed', 'polite');
        }
      },
      onTab: () => {
        // Allow default tab behavior
      }
    });
  }, [moveCandidate, toggleCandidateSelection, showInstructions]);

  // ============================================================================
  // FOCUS MANAGEMENT
  // ============================================================================

  const _setFocus = useCallback((index: number) => {
    const element = candidateRefs.current[index];
    if (element) {
      ScreenReaderSupport.setFocus(element, {
        announce: `Focused on ${candidates[index]?.name || 'candidate'}`
      });
    }
  }, [candidates]);

  const handleFocus = useCallback((index: number) => {
    setState(prevState => ({
      ...prevState,
      focusedIndex: index
    }));
    // Use setFocus helper for accessibility
    _setFocus(index);
  }, [_setFocus]);

  // ============================================================================
  // EFFECTS
  // ============================================================================

  // Update validation when rankings change
  useEffect(() => {
    const validation = validateRankings(state.rankings);
    setState(prevState => ({
      ...prevState,
      validationErrors: validation.errors,
      validationWarnings: validation.warnings
    }));
    
    onValidationChange(validation.errors.length === 0, validation.errors, validation.warnings);
  }, [state.rankings, validateRankings, onValidationChange]);

  // Notify parent of ranking changes
  useEffect(() => {
    onRankingChange(state.rankings);
  }, [state.rankings, onRankingChange]);

  // Initialize candidate refs
  useEffect(() => {
    candidateRefs.current = candidateRefs.current.slice(0, candidates.length);
  }, [candidates.length]);

  // ============================================================================
  // RENDER HELPERS
  // ============================================================================

  const getCandidateRank = (candidateId: string): number => {
    const index = state.rankings.indexOf(candidateId);
    return index === -1 ? 0 : index + 1;
  };

  const isCandidateRanked = (candidateId: string): boolean => {
    return state.rankings.includes(candidateId);
  };

  const getDisplayCandidates = (): Candidate[] => {
    if (isExpanded) return candidates;
    return candidates.slice(0, 3);
  };

  // ============================================================================
  // RENDER
  // ============================================================================

  return (
    <div 
      ref={containerRef}
      className={`accessible-ranking-interface ${className}`}
      role="main"
      aria-label="Rank your candidate preferences"
    >
      {/* Header */}
      <div className="ranking-header">
        <h2 id="ranking-title">Rank Your Preferences</h2>
        <p id="ranking-description" className="ranking-description">
          Use the arrow keys or click to rank your candidates. Your first choice gets your vote if they need it.
        </p>
      </div>

      {/* Instructions Toggle */}
      <button
        type="button"
        className="instructions-toggle"
        onClick={() => setShowInstructions(!showInstructions)}
        aria-expanded={showInstructions}
        aria-controls="ranking-instructions"
        aria-describedby="ranking-description"
      >
        {showInstructions ? 'Hide Instructions' : 'Show Instructions'}
      </button>

      {/* Instructions */}
      {showInstructions && (
        <div 
          ref={instructionsRef}
          id="ranking-instructions"
          className="instructions" 
          role="region" 
          aria-label="How to rank candidates"
        >
          <h3>How to Rank</h3>
          <p>
            Click or use arrow keys to move candidates up or down. 
            Your first choice gets your vote if they need it. 
            If they don&apos;t need it, your vote goes to your second choice.
          </p>
          <ul>
            <li>Use ↑ and ↓ arrow keys to move candidates</li>
            <li>Press Enter or Space to select a candidate</li>
            <li>Use Tab to move between candidates</li>
            <li>Press Escape to close instructions</li>
          </ul>
        </div>
      )}

      {/* Candidates List */}
      <div 
        className="candidates-list" 
        role="list" 
        aria-labelledby="ranking-title"
        aria-describedby="ranking-description"
      >
        {getDisplayCandidates().map((candidate, index) => (
          <div
            key={candidate.id}
<<<<<<< HEAD
            role="listitem"
            aria-label={`${candidate.name}, currently ranked ${getCandidateRank(candidate.id)}`}
            aria-describedby={`candidate-${candidate.id}-description`}
=======
            ref={(el) => { candidateRefs.current[index] = el; }}
            role="button"
            tabIndex={state.focusedIndex === index ? 0 : -1}
            className={`candidate-card ${state.focusedIndex === index ? 'focused' : ''} ${isCandidateRanked(candidate.id) ? 'ranked' : ''}`}
            onKeyDown={(e) => handleKeyboardNavigation(e, candidate.id)}
            onClick={() => handleCandidateClick(candidate.id)}
            onFocus={() => handleFocus(index)}
            aria-label={`${candidate.name}, currently ranked ${getCandidateRank(candidate.id)}`}
            aria-describedby={`candidate-${candidate.id}-description`}
            aria-pressed={isCandidateRanked(candidate.id)}
            data-selected={isCandidateRanked(candidate.id)}
>>>>>>> 52bfb73b
          >
            <button
              ref={(el) => { candidateRefs.current[index] = el; }}
              type="button"
              tabIndex={state.focusedIndex === index ? 0 : -1}
              className={`candidate-card ${state.focusedIndex === index ? 'focused' : ''} ${isCandidateRanked(candidate.id) ? 'ranked' : ''}`}
              onKeyDown={(e) => handleKeyboardNavigation(e, candidate.id)}
              onClick={() => handleCandidateClick(candidate.id)}
              onFocus={() => handleFocus(index)}
              data-selected={isCandidateRanked(candidate.id)}
            >
            <div className="candidate-info">
              <h3 className="candidate-name">{candidate.name}</h3>
              {candidate.party && (
                <span className="candidate-party" aria-label={`Party: ${candidate.party}`}>
                  {candidate.party}
                </span>
              )}
              <p id={`candidate-${candidate.id}-description`} className="candidate-bio">
                {candidate.bio}
              </p>
              
              {/* Social Insights */}
              {showSocialInsights && candidate.socialInsights && (
                <div className="social-insights" aria-label="Social insights">
                  <span className="insight-item">
                    {candidate.socialInsights.similarUsers} similar users
                  </span>
                  {candidate.socialInsights.crossDemographic.length > 0 && (
                    <span className="insight-item">
                      Popular with: {candidate.socialInsights.crossDemographic.join(', ')}
                    </span>
                  )}
                </div>
              )}
            </div>
            
            {/* Rank Indicator */}
            <div 
              className="rank-indicator"
              aria-live="polite"
              aria-atomic="true"
              role="status"
            >
              {isCandidateRanked(candidate.id) ? (
                <>
                  <span className="rank-number" aria-hidden="true">
                    {getCandidateRank(candidate.id)}
                  </span>
                  <span className="sr-only">
                    Rank: {getCandidateRank(candidate.id)}
                  </span>
                </>
              ) : (
                <span className="unranked">Not ranked</span>
              )}
            </div>
            </button>
          </div>
        ))}
      </div>

      {/* Expand/Collapse Button */}
      {candidates.length > 3 && (
        <div className="expand-section">
          <button
            type="button"
            onClick={() => setIsExpanded(!isExpanded)}
            aria-expanded={isExpanded}
            aria-controls="remaining-candidates"
            className="expand-button"
          >
            {isExpanded ? 'Show Less' : `Add More Rankings (${candidates.length - 3} remaining)`}
          </button>
          
          {isExpanded && (
            <div id="remaining-candidates" className="remaining-candidates">
              <h4>Additional Candidates</h4>
              <p>Adding more rankings improves accuracy and helps ensure your vote counts.</p>
            </div>
          )}
        </div>
      )}

      {/* Validation Section */}
      <ValidationSection 
        errors={state.validationErrors}
        warnings={state.validationWarnings}
        rankings={state.rankings}
        totalCandidates={candidates.length}
      />

      {/* Screen Reader Announcements */}
      <div 
        aria-live="polite" 
        aria-atomic="true" 
        className="sr-only"
        id="ranking-announcements"
      >
        {/* Dynamic announcements will be inserted here */}
      </div>
    </div>
  );
}

// ============================================================================
// VALIDATION SECTION COMPONENT
// ============================================================================

type ValidationSectionProps = {
  errors: string[];
  warnings: string[];
  rankings: string[];
  totalCandidates: number;
}

function ValidationSection({ errors, warnings, rankings, totalCandidates }: ValidationSectionProps) {
  return (
    <div className="validation-section" role="region" aria-label="Ranking validation">
      {/* Errors */}
      {errors.map((error, index) => (
        <div
          key={`error-${index}`}
          className="validation-error"
          role="alert"
          aria-live="assertive"
        >
          <span className="error-icon" aria-hidden="true">❌</span>
          <span className="error-message">{error}</span>
        </div>
      ))}
      
      {/* Warnings */}
      {warnings.map((warning, index) => (
        <div
          key={`warning-${index}`}
          className="validation-warning"
          role="alert"
          aria-live="polite"
        >
          <span className="warning-icon" aria-hidden="true">⚠️</span>
          <span className="warning-message">{warning}</span>
        </div>
      ))}
      
      {/* Success */}
      {errors.length === 0 && rankings.length >= 2 && (
        <div className="validation-success" role="status">
          <span className="success-icon" aria-hidden="true">✅</span>
          <span className="success-message">
            Your ranking is ready to submit! ({rankings.length} of {totalCandidates} candidates ranked)
          </span>
        </div>
      )}
    </div>
  );
}

// ============================================================================
// EXPORTED COMPONENT
// ============================================================================

export default AccessibleRankingInterface;<|MERGE_RESOLUTION|>--- conflicted
+++ resolved
@@ -358,23 +358,9 @@
         {getDisplayCandidates().map((candidate, index) => (
           <div
             key={candidate.id}
-<<<<<<< HEAD
             role="listitem"
             aria-label={`${candidate.name}, currently ranked ${getCandidateRank(candidate.id)}`}
             aria-describedby={`candidate-${candidate.id}-description`}
-=======
-            ref={(el) => { candidateRefs.current[index] = el; }}
-            role="button"
-            tabIndex={state.focusedIndex === index ? 0 : -1}
-            className={`candidate-card ${state.focusedIndex === index ? 'focused' : ''} ${isCandidateRanked(candidate.id) ? 'ranked' : ''}`}
-            onKeyDown={(e) => handleKeyboardNavigation(e, candidate.id)}
-            onClick={() => handleCandidateClick(candidate.id)}
-            onFocus={() => handleFocus(index)}
-            aria-label={`${candidate.name}, currently ranked ${getCandidateRank(candidate.id)}`}
-            aria-describedby={`candidate-${candidate.id}-description`}
-            aria-pressed={isCandidateRanked(candidate.id)}
-            data-selected={isCandidateRanked(candidate.id)}
->>>>>>> 52bfb73b
           >
             <button
               ref={(el) => { candidateRefs.current[index] = el; }}
