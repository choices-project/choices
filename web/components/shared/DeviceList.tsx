--- conflicted
+++ resolved
@@ -204,7 +204,6 @@
       {/* Device List */}
       <ul className="space-y-3">
         {memoizedDevices.map((device) => (
-<<<<<<< HEAD
           <li key={device.id}>
             <button
               type="button"
@@ -234,21 +233,6 @@
                     <span className="inline-block w-2 h-2 bg-green-500 rounded-full mr-2" />
                   )}
                 </div>
-=======
-          <button
-            key={device.id}
-            className={`flex items-center justify-between p-4 border rounded-lg transition-colors ${
-              selectedDevice === device.id ? 'border-blue-500 bg-blue-50' : 'border-gray-200 hover:border-gray-300'
-            }`}
-            data-testid="device-item"
-            type="button"
-            onClick={() => setSelectedDevice(device.id)}
-          >
-            {/* Device Info */}
-            <div className="flex items-center space-x-3">
-              <div className="flex-shrink-0">
-                {getDeviceIcon(device.type)}
->>>>>>> 52bfb73b
               </div>
 
               {/* Device Actions */}
@@ -283,44 +267,8 @@
                   </button>
                 )}
               </div>
-<<<<<<< HEAD
             </button>
           </li>
-=======
-            </div>
-
-            {/* Device Actions */}
-            <div className="flex items-center space-x-2">
-              {onGenerateQR && (
-                <button
-                  onClick={(e) => {
-                    e.stopPropagation()
-                    handleGenerateQR(device.id)
-                  }}
-                  className="p-2 text-gray-500 hover:text-blue-500 hover:bg-blue-50 rounded"
-                  title="Generate QR Code"
-                  data-testid="qr-code-button"
-                >
-                  <QrCode className="w-4 h-4" />
-                </button>
-              )}
-              
-              {onRemoveDevice && (
-                <button
-                  onClick={(e) => {
-                    e.stopPropagation()
-                    handleRemoveDevice(device.id)
-                  }}
-                  className="p-2 text-gray-500 hover:text-red-500 hover:bg-red-50 rounded"
-                  title="Remove Device"
-                  data-testid="remove-device-button"
-                >
-                  <Trash2 className="w-4 h-4" />
-                </button>
-              )}
-            </div>
-          </button>
->>>>>>> 52bfb73b
         ))}
       </ul>
 
