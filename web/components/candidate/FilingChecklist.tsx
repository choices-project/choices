'use client'

import { CheckCircle2, Circle, Download, ExternalLink } from 'lucide-react'
import { useState } from 'react'

import { Button } from '@/components/ui/button'
import { Card, CardContent, CardHeader, CardTitle } from '@/components/ui/card'
import { Progress } from '@/components/ui/progress'

type ChecklistItem = {
  id: string
  label: string
  completed: boolean
  action?: {
    type: 'link' | 'download' | 'form'
    url?: string
    label: string
  }
}

type FilingChecklistProps = {
  items: ChecklistItem[]
  title?: string
  className?: string
}

export function FilingChecklist({ 
  items, 
  title = 'Filing Checklist',
  className = '' 
}: FilingChecklistProps) {
  const [checkedItems, setCheckedItems] = useState<Set<string>>(
    new Set(items.filter(item => item.completed).map(item => item.id))
  )

  const completedCount = checkedItems.size
  const totalCount = items.length
  const progress = totalCount > 0 ? (completedCount / totalCount) * 100 : 0

  const toggleItem = (id: string) => {
    const newChecked = new Set(checkedItems)
    if (newChecked.has(id)) {
      newChecked.delete(id)
    } else {
      newChecked.add(id)
    }
    setCheckedItems(newChecked)
  }

  return (
    <Card className={className}>
      <CardHeader>
        <div className="flex items-center justify-between">
          <CardTitle className="text-lg">{title}</CardTitle>
          <span className="text-sm text-gray-500">
            {completedCount} of {totalCount} completed
          </span>
        </div>
        <Progress value={progress} className="mt-2" />
      </CardHeader>
      <CardContent>
        <div className="space-y-3">
          {items.map((item) => {
            const isChecked = checkedItems.has(item.id)
            return (
              <div
                key={item.id}
                className={`flex items-start p-3 rounded-lg border ${
                  isChecked ? 'bg-green-50 border-green-200' : 'bg-white border-gray-200'
                }`}
              >
                <button
                  type="button"
                  onClick={() => toggleItem(item.id)}
                  className="mt-0.5 mr-3"
                  aria-pressed={isChecked}
                  aria-label={isChecked ? `Mark "${item.label}" as not completed` : `Mark "${item.label}" as completed`}
                >
                  {isChecked ? (
                    <CheckCircle2 className="w-5 h-5 text-green-600" />
                  ) : (
                    <Circle className="w-5 h-5 text-gray-400" />
                  )}
                </button>
                <div className="flex-1">
<<<<<<< HEAD
                  <button
                    type="button"
                    className={`text-left text-sm cursor-pointer ${
=======
                  <span
                    className={`text-sm ${
>>>>>>> 52bfb73b
                      isChecked ? 'text-green-800 line-through' : 'text-gray-900'
                    }`}
                  >
                    {item.label}
<<<<<<< HEAD
                  </button>
=======
                  </span>
>>>>>>> 52bfb73b
                  {item.action && (
                    <div className="mt-2">
                      {item.action.type === 'link' && item.action.url && (
                        <Button
                          variant="outline"
                          size="sm"
                          asChild
                        >
                          <a href={item.action.url} target="_blank" rel="noopener">
                            {item.action.label}
                            <ExternalLink className="w-3 h-3 ml-1" />
                          </a>
                        </Button>
                      )}
                      {item.action.type === 'download' && (
                        <Button
                          variant="outline"
                          size="sm"
                          asChild
                        >
                          <a href={item.action.url} download>
                            <Download className="w-3 h-3 mr-1" />
                            {item.action.label}
                          </a>
                        </Button>
                      )}
                    </div>
                  )}
                </div>
              </div>
            )
          })}
        </div>
      </CardContent>
    </Card>
  )
}
<|MERGE_RESOLUTION|>--- conflicted
+++ resolved
@@ -83,23 +83,14 @@
                   )}
                 </button>
                 <div className="flex-1">
-<<<<<<< HEAD
                   <button
                     type="button"
                     className={`text-left text-sm cursor-pointer ${
-=======
-                  <span
-                    className={`text-sm ${
->>>>>>> 52bfb73b
                       isChecked ? 'text-green-800 line-through' : 'text-gray-900'
                     }`}
                   >
                     {item.label}
-<<<<<<< HEAD
                   </button>
-=======
-                  </span>
->>>>>>> 52bfb73b
                   {item.action && (
                     <div className="mt-2">
                       {item.action.type === 'link' && item.action.url && (
