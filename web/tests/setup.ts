/**
 * Jest Test Setup
 *
 * Global test setup and configuration shared across all Jest projects.
 *
 * @created September 9, 2025
 * @migrated November 6, 2025 - Moved into web/tests to align with monorepo modules
 */

import '@testing-library/jest-dom';
import { webcrypto } from 'crypto';
import { TextDecoder, TextEncoder } from 'util';

<<<<<<< HEAD
import * as React from 'react';

import { authServer } from './msw/server';
=======
// Set test environment variables before any imports that might use them
process.env.JWT_SECRET = process.env.JWT_SECRET ?? 'test-jwt-secret-for-unit-tests';

// Note: Avoid importing the React type name directly to prevent self-referential typeof issues below.

// Defer loading MSW server until runtime to avoid top-level transform issues.
let authServer: any = {
  // eslint-disable-next-line @typescript-eslint/no-empty-function
  listen: () => {},
  // eslint-disable-next-line @typescript-eslint/no-empty-function
  close: () => {},
  // eslint-disable-next-line @typescript-eslint/no-empty-function
  resetHandlers: () => {}
};
>>>>>>> 52bfb73b

beforeAll(async () => {
  try {
    // dynamic import prevents top-level transform/require errors
    const mod = await import('./msw/server');
    authServer = mod.authServer ?? authServer;
    if (typeof authServer.listen === 'function') {
      authServer.listen({ onUnhandledRequest: 'warn' });
    }
  } catch (err) {
    // Fail fast: MSW server is required for tests that depend on handlers.

    console.error('Failed to import ./msw/server in tests/setup. MSW handlers are required: ', (err as Error)?.message ?? err);
    throw err; // ensure CI/test run fails loudly so you can fix missing file/config
  }
});

afterAll(() => {
  try {
    authServer?.close?.();
  } catch (_e) {
    // Ignore errors during cleanup
  }
});

afterEach(() => {
  try {
    authServer?.resetHandlers?.();
  } catch (_e) {
    // Ignore errors during cleanup
  }
});

jest.mock('lucide-react', () => {
<<<<<<< HEAD
  const ActualReact = jest.requireActual('react') as typeof React;
  const icons: Record<string, unknown> = {};

  const createIcon = (name: string) =>
    ActualReact.forwardRef<SVGSVGElement, React.SVGProps<SVGSVGElement>>((props, ref) =>
      ActualReact.createElement('svg', { ref, 'data-icon': name, ...props }),
=======
  const ReactActual = jest.requireActual<typeof import('react')>('react');
  const icons: Record<string, unknown> = {};

  const createIcon = (name: string) =>
    ReactActual.forwardRef<SVGSVGElement, React.SVGProps<SVGSVGElement>>((props, ref) =>
      ReactActual.createElement('svg', { ref, 'data-icon': name, ...props }),
>>>>>>> 52bfb73b
    );

  return new Proxy(
    {},
    {
      get: (_target, prop: string | symbol) => {
        if (prop === '__esModule') {
          return true;
        }
        if (prop === 'default') {
          return {};
        }
        const key = String(prop);
        if (!icons[key]) {
          icons[key] = createIcon(key);
        }
        return icons[key];
      },
    },
  );
});

jest.mock('@/lib/stores/storage', () => {
  const { createJSONStorage } = jest.requireActual('zustand/middleware');
  const memoryStorage = () => {
    const store = new Map<string, string>();
    return {
      getItem: (name: string) => store.get(name) ?? null,
      setItem: (name: string, value: string) => {
        store.set(name, value);
      },
      removeItem: (name: string) => {
        store.delete(name);
      },
    };
  };

  return {
    createSafeStorage: () => createJSONStorage(memoryStorage),
  };
});

// Minimal mocks for i18n and next/navigation used by many components in tests
jest.mock('next-intl', () => {
  const React = jest.requireActual<typeof import('react')>('react');
  const englishMessages = require('../messages/en.json') as Record<string, unknown>;

  const humanizeKey = (key: string): string => {
    const lastSegment = key.split('.').pop() ?? key;
    const withSpaces = lastSegment
      .replace(/([a-z0-9])([A-Z])/g, '$1 $2')
      .replace(/[_-]/g, ' ')
      .trim();
    if (!withSpaces) {
      return key;
    }
    return withSpaces.charAt(0).toUpperCase() + withSpaces.slice(1);
  };

  const resolveMessage = (messages: Record<string, unknown>, key: string): string | undefined => {
    return key.split('.').reduce<unknown>((acc, segment) => {
      if (acc && typeof acc === 'object' && segment in (acc as Record<string, unknown>)) {
        return (acc as Record<string, unknown>)[segment];
      }
      return undefined;
    }, messages) as string | undefined;
  };

  const applyParams = (template: string, vars?: Record<string, unknown>): string => {
    if (!vars) {
      return template;
    }
    return template.replace(/\{(\w+)\}/g, (_match, param: string) => {
      if (param in vars) {
        const value = vars[param];
        if (value === null || value === undefined) {
          return '';
        }
        return String(value);
      }
      return '';
    });
  };

  const formatTranslation = (
    key: string,
    vars?: Record<string, unknown>,
    scopedMessages: Record<string, unknown> = englishMessages,
  ): string => {
    const raw = resolveMessage(scopedMessages, key);
    const base = typeof raw === 'string' ? raw : humanizeKey(key);
    return applyParams(base, vars);
  };

  const defaultIntl = {
    locale: 'en',
    messages: englishMessages,
    formatMessage: (key: string, vars?: Record<string, unknown>) => formatTranslation(key, vars),
  };

  const IntlContext = React.createContext(defaultIntl);

  const NextIntlClientProvider = ({
    locale = 'en',
    messages = englishMessages,
    children,
  }: {
    locale?: string;
    messages?: Record<string, unknown>;
    children?: React.ReactNode;
  }) => {
    const value = {
      locale,
      messages,
      formatMessage: (key: string, vars?: Record<string, unknown>) => formatTranslation(key, vars, messages),
    };
    return React.createElement(IntlContext.Provider, { value }, children);
  };

  const useLocale = () => React.useContext(IntlContext).locale;
  const useTranslations = () => {
    const ctx = React.useContext(IntlContext);
    return React.useCallback(
      (key: string, vars?: Record<string, unknown>) => ctx.formatMessage(key, vars),
      [ctx],
    );
  };

  return {
    NextIntlClientProvider,
    useLocale,
    useTranslations,
  };
});

jest.mock('next/navigation', () => {
  const push = jest.fn();
  const replace = jest.fn();
  const prefetch = jest.fn().mockResolvedValue(undefined);
  return {
    useParams: jest.fn(() => ({ locale: 'en' })),
    usePathname: jest.fn(() => '/'),
    useRouter: () => ({
      push,
      replace,
      prefetch,
      pathname: '/',
    }),
  };
});

(globalThis as any).Notification =
  (typeof Notification !== 'undefined' && Notification) ||
  class MockNotification {
    static permission = 'granted';
    static requestPermission = jest.fn(async () => 'granted');
  };

jest.spyOn(globalThis.Notification, 'requestPermission').mockResolvedValue('granted');

// Use Node.js built-in Web Crypto API for testing
Object.defineProperty(global, 'crypto', {
  value: webcrypto,
  writable: true,
  configurable: true
});

// Mock TextEncoder and TextDecoder for Node.js environment
(globalThis as any).TextEncoder = TextEncoder;
(globalThis as any).TextDecoder = TextDecoder;

// Mock btoa and atob for base64 encoding
(globalThis as any).btoa = (str: string) => Buffer.from(str, 'binary').toString('base64');
(globalThis as any).atob = (str: string) => Buffer.from(str, 'base64').toString('binary');

// Mock global fetch to prevent real network requests in tests
global.fetch = jest.fn().mockImplementation((_input, _init) =>
  Promise.resolve({
    ok: true,
    status: 200,
    statusText: 'OK',
    json: async () => ({}),
    text: async () => '',
    blob: async () => new Blob(),
    arrayBuffer: async () => new ArrayBuffer(0),
    formData: async () => new FormData(),
    headers: new Headers(),
    redirected: false,
    type: 'default' as ResponseType,
    url: '',
    clone: jest.fn(),
    body: null,
    bodyUsed: false,
  }),
) as unknown as typeof fetch;

// Mock console methods to reduce noise in tests
const originalConsole = {
  error: console.error.bind(console),
  warn: console.warn.bind(console),
  info: console.info.bind(console),
  log: console.log.bind(console),
};

// Silence unimplemented audio playback warnings in jsdom
if (typeof window !== 'undefined' && window.HTMLMediaElement) {
  window.HTMLMediaElement.prototype.play = async () => undefined;
}

// Silence unimplemented audio playback warnings in jsdom
if (typeof window !== 'undefined' && window.HTMLMediaElement) {
  window.HTMLMediaElement.prototype.play = async () => undefined;
}

beforeAll(() => {
  console.error = (...args: unknown[]) => {
    if (typeof args[0] === 'string' && args[0].includes('Warning: ReactDOM.render is deprecated')) {
      return;
    }
    originalConsole.error('[ERROR]', ...args);
  };

  console.warn = (...args: unknown[]) => {
    if (
      typeof args[0] === 'string' &&
      (args[0].includes('componentWillReceiveProps') || args[0].includes('componentWillMount'))
    ) {
      return;
    }
    originalConsole.warn('[WARN]', ...args);
  };

  console.info = (...args: unknown[]) => {
    originalConsole.info('[INFO]', ...args);
  };
});

afterAll(() => {
  console.error = originalConsole.error;
  console.warn = originalConsole.warn;
  console.info = originalConsole.info;
});

// Mock environment variables for Supabase tests
process.env.NEXT_PUBLIC_SUPABASE_URL ??= 'https://test.supabase.co';
process.env.NEXT_PUBLIC_SUPABASE_ANON_KEY ??= 'test-anon-key';
process.env.SUPABASE_SERVICE_ROLE_KEY ??= 'test-service-role-key';

// Mock analytics and external service calls
const createAuthAnalyticsMock = (modulePath: string) => {
  const actual = jest.requireActual<typeof import('@/features/analytics/lib/auth-analytics')>(modulePath);
  // @ts-expect-error - Overriding private method for testing purposes
  class MockAuthAnalytics extends actual.AuthAnalytics {
    // Override network-bound method so tests remain deterministic
    async sendToExternalService(): Promise<void> {
      return Promise.resolve();
    }
  }
  return {
    ...actual,
    AuthAnalytics: MockAuthAnalytics,
  };
};

jest.mock('@/features/analytics/lib/auth-analytics', () =>
  createAuthAnalyticsMock('@/features/analytics/lib/auth-analytics'),
);

jest.mock('@/lib/core/services/analytics/lib/auth-analytics', () =>
  createAuthAnalyticsMock('@/lib/core/services/analytics/lib/auth-analytics'),
);

// Mock rate limiter to prevent undefined promise errors
// Use a factory function to avoid out-of-scope variable references in jest.mock
const createApiRateLimiter = () => ({
  apiRateLimiter: {
    checkLimit: jest.fn().mockResolvedValue({
      allowed: true,
      remaining: 50,
      resetTime: Date.now() + 900000,
      totalHits: 1,
    }),
    getViolationsForIP: jest.fn().mockResolvedValue([]),
    getAllViolations: jest.fn().mockResolvedValue([]),
    getMetrics: jest.fn().mockResolvedValue({
      totalViolations: 0,
      violationsByIP: new Map(),
      violationsByEndpoint: new Map(),
      violationsLastHour: 0,
      topViolatingIPs: [],
    }),
    clearRateLimit: jest.fn().mockResolvedValue(true),
    getRateLimitStatus: jest.fn().mockResolvedValue(null),
  },
});

// Use inline factories (no out-of-scope variable captured by the jest.mock factory)
jest.mock('@/lib/rate-limiting/api-rate-limiter', () => createApiRateLimiter());
// Note: Only mock the primary path - other import paths will resolve to the same module

type SupabaseOp = 'select' | 'insert' | 'update' | 'delete' | 'rpc';

type ExpectationResult =
  | { kind: 'single'; value: unknown }
  | { kind: 'list'; value: unknown[] }
  | { kind: 'error'; message: string }
  | { kind: 'value'; value: unknown };

type Expectation = {
  table: string;
  op: SupabaseOp;
  result: ExpectationResult;
};

type MetricKind = 'single' | 'list' | 'error' | 'value';

type Metrics = {
  totalOperations: number;
  byTable: Record<string, Partial<Record<MetricKind, number>>>;
};

type SupabaseResponse = {
  data: unknown;
  error: { message: string } | null;
  count?: number;
};

type SelectQuery = PromiseLike<SupabaseResponse> & {
  eq: (...args: unknown[]) => SelectQuery;
  order: (...args: unknown[]) => SelectQuery;
  limit: (...args: unknown[]) => SelectQuery;
  maybeSingle: () => Promise<SupabaseResponse>;
  single: () => Promise<SupabaseResponse>;
  throwOnError: () => SelectQuery;
  catch: <TResult = never>(
    onRejected?: ((reason: unknown) => TResult | PromiseLike<TResult>) | null
  ) => Promise<SupabaseResponse | TResult>;
  finally: (onFinally?: (() => void) | null) => Promise<SupabaseResponse>;
};

type SupabaseTableOperations = {
  select: (...args: unknown[]) => SelectQuery;
  insert: (...args: unknown[]) => Promise<SupabaseResponse>;
  update: (...args: unknown[]) => Promise<SupabaseResponse>;
  delete: (...args: unknown[]) => Promise<SupabaseResponse>;
};

type SupabaseMockClient = {
  from: jest.Mock<SupabaseTableOperations, [string]>;
  rpc: jest.Mock<Promise<SupabaseResponse>, [string, ...unknown[]]>;
  auth: {
    getUser: jest.Mock<Promise<{ data: { user: null }; error: null }>, []>;
  };
};

type ExpectationBuilder = {
  table: (tableName: string) => ExpectationBuilder;
  op: (operation: SupabaseOp) => ExpectationBuilder;
  select: (...args: unknown[]) => ExpectationBuilder;
  eq: (...args: unknown[]) => ExpectationBuilder;
  returnsSingle: (value: unknown) => ExpectationBuilder;
  returnsList: (value: unknown[]) => ExpectationBuilder;
  returnsError: (message: string) => ExpectationBuilder;
  returns: (value: unknown) => ExpectationBuilder;
};

const defaultMetrics = (): Metrics => ({
  totalOperations: 0,
  byTable: {}
});

const recordMetric = (metrics: Metrics, table: string, kind: MetricKind) => {
  metrics.totalOperations += 1;
  metrics.byTable[table] ??= {};
  const tableMetrics = metrics.byTable[table] ?? {};
  metrics.byTable[table] = tableMetrics;
  tableMetrics[kind] = (tableMetrics[kind] ?? 0) + 1;
};

const clone = <T>(value: T): T => {
  if (value === null || value === undefined) {
    return value;
  }
  return JSON.parse(JSON.stringify(value));
};

const createSupabaseResponse = (
  expectation: Expectation,
  table: string,
  metrics: Metrics,
  consumeAs: 'single' | 'list'
): SupabaseResponse => {
  switch (expectation.result.kind) {
    case 'single': {
      recordMetric(metrics, table, 'single');
      return {
        data: clone(expectation.result.value),
        error: null
      };
    }
    case 'list': {
      recordMetric(metrics, table, 'list');
      const list = clone(expectation.result.value);
      if (consumeAs === 'single') {
        return {
          data: list[0] ?? null,
          error: null
        };
      }
      return {
        data: list,
        error: null,
        count: Array.isArray(list) ? list.length : undefined
      };
    }
    case 'error': {
      recordMetric(metrics, table, 'error');
      return {
        data: null,
        error: { message: expectation.result.message }
      };
    }
    case 'value': {
      recordMetric(metrics, table, 'value');
      return {
        data: clone(expectation.result.value),
        error: null
      };
    }
    default: {
      recordMetric(metrics, table, 'error');
      return {
        data: null,
        error: { message: 'Unhandled expectation result' }
      };
    }
  }
};

export const getMS = () => {
  const expectations: Expectation[] = [];
  let metrics = defaultMetrics();

  const shiftExpectation = (table: string, op: SupabaseOp): Expectation => {
    const opIndex = expectations.findIndex(
      (item) => item.table === table && item.op === op
    );

    if (opIndex === -1) {
      throw new Error(
        `No mock Supabase expectation configured for ${table}.${op}`
      );
    }

    const [expectation] = expectations.splice(opIndex, 1);
    if (!expectation) {
      throw new Error(`Failed to retrieve expectation for ${table}.${op}`);
    }
    return expectation;
  };

  const buildSelectQuery = (table: string, expectation: Expectation): SelectQuery => {
    let consumed = false;
    const exec = (mode: 'single' | 'list'): Promise<SupabaseResponse> => {
      if (consumed) {
        return Promise.resolve({
          data: null,
          error: { message: 'Expectation already consumed' }
        });
      }
      consumed = true;
      return Promise.resolve(createSupabaseResponse(expectation, table, metrics, mode));
    };

    const query: Partial<SelectQuery> = {};
    const chain = (): SelectQuery => query as SelectQuery;

    query.eq = (..._args: unknown[]) => chain();
    query.order = (..._args: unknown[]) => chain();
    query.limit = (..._args: unknown[]) => chain();
    query.maybeSingle = () => exec('single');
    query.single = () => exec('single');
    query.throwOnError = () => chain();
    query.then = <TResult1 = SupabaseResponse, TResult2 = never>(
      onFulfilled?: ((value: SupabaseResponse) => TResult1 | PromiseLike<TResult1>) | null,
      onRejected?: ((reason: unknown) => TResult2 | PromiseLike<TResult2>) | null
    ) => exec('list').then(onFulfilled, onRejected);
    query.catch = <TResult = never>(
      onRejected?: ((reason: unknown) => TResult | PromiseLike<TResult>) | null
    ) => exec('list').catch(onRejected) as Promise<SupabaseResponse | TResult>;
    query.finally = (onFinally?: (() => void) | null) => exec('list').finally(onFinally ?? undefined);

    return chain();
  };

  const supabaseClient = {
    from: jest.fn((table: string) => ({
      select: (..._args: unknown[]) => {
        const expectation = shiftExpectation(table, 'select');
        return buildSelectQuery(table, expectation);
      },
      insert: (..._args: unknown[]) => {
        const expectation = shiftExpectation(table, 'insert');
        return Promise.resolve(
          createSupabaseResponse(expectation, table, metrics, 'list')
        );
      },
      update: (..._args: unknown[]) => {
        const expectation = shiftExpectation(table, 'update');
        return Promise.resolve(
          createSupabaseResponse(expectation, table, metrics, 'list')
        );
      },
      delete: (..._args: unknown[]) => {
        const expectation = shiftExpectation(table, 'delete');
        return Promise.resolve(
          createSupabaseResponse(expectation, table, metrics, 'list')
        );
      }
    })),
    rpc: jest.fn((fnName: string, ..._args: unknown[]) => {
      const tableKey = `rpc:${fnName}`;
      const expectation = shiftExpectation(tableKey, 'rpc');
      return Promise.resolve(
        createSupabaseResponse(expectation, tableKey, metrics, 'single')
      );
    }),
    auth: {
      getUser: jest.fn(async () => ({
        data: { user: null },
        error: null
      }))
    }
  } satisfies SupabaseMockClient;

  const when = () => {
    const expectation: Partial<Expectation> = {
      result: { kind: 'single', value: null }
    };

    const builder: ExpectationBuilder = {
      table: (tableName: string) => {
        expectation.table = tableName;
        return builder;
      },
      op: (operation: SupabaseOp) => {
        expectation.op = operation;
        return builder;
      },
      select: (..._args: unknown[]) => builder,
      eq: (..._args: unknown[]) => builder,
      returnsSingle: (value: unknown) => {
        expectation.result = { kind: 'single', value };
        expectations.push(expectation as Expectation);
        return builder;
      },
      returnsList: (value: unknown[]) => {
        expectation.result = { kind: 'list', value };
        expectations.push(expectation as Expectation);
        return builder;
      },
      returnsError: (message: string) => {
        expectation.result = { kind: 'error', message };
        expectations.push(expectation as Expectation);
        return builder;
      },
      returns: (value: unknown) => {
        expectation.result = { kind: 'value', value };
        expectations.push(expectation as Expectation);
        return builder;
      }
    };

    return builder;
  };

  return {
    when,
    client: supabaseClient,
    getMetrics: () => metrics,
    resetAllMocks: () => {
      expectations.splice(0, expectations.length);
      metrics = defaultMetrics();
      supabaseClient.from.mockClear();
      supabaseClient.rpc.mockClear();
      supabaseClient.auth.getUser.mockClear();
    }
  };
};
<|MERGE_RESOLUTION|>--- conflicted
+++ resolved
@@ -11,13 +11,9 @@
 import { webcrypto } from 'crypto';
 import { TextDecoder, TextEncoder } from 'util';
 
-<<<<<<< HEAD
 import * as React from 'react';
 
 import { authServer } from './msw/server';
-=======
-// Set test environment variables before any imports that might use them
-process.env.JWT_SECRET = process.env.JWT_SECRET ?? 'test-jwt-secret-for-unit-tests';
 
 // Note: Avoid importing the React type name directly to prevent self-referential typeof issues below.
 
@@ -30,7 +26,6 @@
   // eslint-disable-next-line @typescript-eslint/no-empty-function
   resetHandlers: () => {}
 };
->>>>>>> 52bfb73b
 
 beforeAll(async () => {
   try {
@@ -65,21 +60,12 @@
 });
 
 jest.mock('lucide-react', () => {
-<<<<<<< HEAD
   const ActualReact = jest.requireActual('react') as typeof React;
   const icons: Record<string, unknown> = {};
 
   const createIcon = (name: string) =>
     ActualReact.forwardRef<SVGSVGElement, React.SVGProps<SVGSVGElement>>((props, ref) =>
       ActualReact.createElement('svg', { ref, 'data-icon': name, ...props }),
-=======
-  const ReactActual = jest.requireActual<typeof import('react')>('react');
-  const icons: Record<string, unknown> = {};
-
-  const createIcon = (name: string) =>
-    ReactActual.forwardRef<SVGSVGElement, React.SVGProps<SVGSVGElement>>((props, ref) =>
-      ReactActual.createElement('svg', { ref, 'data-icon': name, ...props }),
->>>>>>> 52bfb73b
     );
 
   return new Proxy(
