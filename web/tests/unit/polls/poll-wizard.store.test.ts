import { act } from '@testing-library/react';

import type { PollWizardSubmissionResult } from '@/lib/polls/wizard/submission';
import { pollWizardStoreUtils, usePollWizardStore } from '@/lib/stores/pollWizardStore';

function expectDefined<T>(value: T | undefined, context: string): T {
  if (value === undefined) {
    throw new Error(`Expected ${context} to be defined`);
  }
  return value;
}

describe('pollWizardStore', () => {
  const seedValidWizardData = () => {
    act(() => {
      const store = usePollWizardStore.getState();
      store.updateData({
        title: 'Transit Priorities',
        description: 'Decide how we should allocate next quarter transit funding.',
        category: 'infrastructure',
      });
      store.updateOption(0, 'Invest in rapid bus lanes');
      store.updateOption(1, 'Expand bike corridors');
      store.updateTags(['transit', 'budget']);
    });
  };

  beforeEach(() => {
    act(() => {
      pollWizardStoreUtils.resetWizard();
    });
  });

  describe('initial state', () => {
    it('matches the default wizard data and reports validation errors out of the box', () => {
      const summary = pollWizardStoreUtils.getWizardSummary();
      const validation = pollWizardStoreUtils.validateAllSteps();

      expect(summary.currentStep).toBe(0);
      expect(summary.progress).toBe(0);
      expect(summary.data.title).toBe('');
      expect(summary.data.options).toEqual(['', '']);
      expect(validation.isValid).toBe(false);
      expect(validation.errors).toMatchObject({ title: expect.any(String), description: expect.any(String) });
    });
  });

  it('validates required fields on the details step', () => {
    act(() => {
      usePollWizardStore.getState().updateData({ title: 'My poll' });
    });

    expect(usePollWizardStore.getState().errors).toMatchObject({ description: 'Description is required' });

    act(() => {
      usePollWizardStore.getState().updateData({ description: 'Context for voters' });
    });

    expect(usePollWizardStore.getState().errors).toEqual({});
    expect(usePollWizardStore.getState().canProceed).toBe(true);
  });

  it('advances steps only when validation passes', () => {
    const store = usePollWizardStore.getState();

    act(() => {
      store.updateData({ title: 'Scoped budget poll', description: 'Allocate the next quarter budget effectively.' });
      store.nextStep();
    });

    const afterDetailsStep = usePollWizardStore.getState().currentStep;
    expect(afterDetailsStep).toBeGreaterThanOrEqual(1);

    act(() => {
      store.nextStep();
    });

    expect(usePollWizardStore.getState().currentStep).toBe(afterDetailsStep);

    act(() => {
      store.updateOption(0, 'Increase R&D');
      store.updateOption(1, 'Boost customer support');
      store.nextStep();
    });

    expect(usePollWizardStore.getState().currentStep).toBeGreaterThan(afterDetailsStep);
  });

  it('merges settings without overwriting existing values with undefined', () => {
    const store = usePollWizardStore.getState();

    act(() => {
      store.updateSettings({ allowAnonymousVotes: false });
    });

    const { settings } = usePollWizardStore.getState().data;
    expect(settings.allowAnonymousVotes).toBe(false);
    expect(settings.allowComments).toBe(true);
  });

  describe('submitPoll', () => {
    it('short-circuits with validation errors when data incomplete', async () => {
      const result = (await usePollWizardStore.getState().submitPoll()) as PollWizardSubmissionResult;

      expect(result.success).toBe(false);
      if ('error' in result) {
        expect(result.status).toBe(422);
        expect(result.reason).toBe('validation');
        expect(result.error).toMatch(/Please fix/i);
        expect(result.fieldErrors?.title).toBeDefined();
      }
    });

    it('returns structured success data when request succeeds', async () => {
      seedValidWizardData();

      const mockRequest = jest.fn().mockResolvedValue({
        success: true as const,
        status: 201,
        data: { id: 'poll-123', title: 'Transit Priorities' },
        message: 'Poll created',
        durationMs: 345,
      });

<<<<<<< HEAD
      let result: PollWizardSubmissionResult;
=======
      let result: PollWizardSubmissionResult | undefined;
>>>>>>> 52bfb73b
      await act(async () => {
        result = await usePollWizardStore.getState().submitPoll({ request: mockRequest });
      });

      expect(mockRequest).toHaveBeenCalledTimes(1);

<<<<<<< HEAD
      expect(result!.success).toBe(true);
      if (result!.success) {
        expect(result.data).toEqual({ pollId: 'poll-123', title: 'Transit Priorities', status: 201 });
        expect(result.pollId).toBe('poll-123');
        expect(result.title).toBe('Transit Priorities');
        expect(result.status).toBe(201);
        expect(result.message).toBe('Poll created');
        expect(result.durationMs).toBe(345);
=======
      const resolvedResult = expectDefined(result, 'poll submission result');
      expect(resolvedResult.success).toBe(true);
      if (resolvedResult.success) {
        expect(resolvedResult.data).toEqual({ pollId: 'poll-123', title: 'Transit Priorities', status: 201 });
        expect(resolvedResult.pollId).toBe('poll-123');
        expect(resolvedResult.title).toBe('Transit Priorities');
        expect(resolvedResult.status).toBe(201);
        expect(resolvedResult.message).toBe('Poll created');
        expect(resolvedResult.durationMs).toBe(345);
>>>>>>> 52bfb73b
      }
    });

    it('surfaces structured errors when request fails', async () => {
      seedValidWizardData();

      const mockRequest = jest.fn().mockResolvedValue({
        success: false as const,
        status: 403,
        message: 'Forbidden',
        fieldErrors: undefined,
      });

<<<<<<< HEAD
      let result: PollWizardSubmissionResult;
=======
      let result: PollWizardSubmissionResult | undefined;
>>>>>>> 52bfb73b
      await act(async () => {
        result = await usePollWizardStore.getState().submitPoll({ request: mockRequest });
      });

      expect(mockRequest).toHaveBeenCalledTimes(1);
<<<<<<< HEAD
      expect(result!.success).toBe(false);
      if (!result!.success) {
        expect(result.status).toBe(403);
        expect(result.reason).toBe('permission');
        expect(result.error).toBe('Forbidden');
        expect(result.message).toBe('Forbidden');
=======
      const resolvedResult = expectDefined(result, 'poll submission result');
      expect(resolvedResult.success).toBe(false);
      if (!resolvedResult.success) {
        expect(resolvedResult.status).toBe(403);
        expect(resolvedResult.reason).toBe('permission');
        expect(resolvedResult.error).toBe('Forbidden');
        expect(resolvedResult.message).toBe('Forbidden');
>>>>>>> 52bfb73b
      }
    });
  });

  describe('error helpers', () => {
    it('sets and clears individual field errors', () => {
      act(() => {
        usePollWizardStore.getState().setFieldError('title', 'Required');
      });

      expect(usePollWizardStore.getState().errors).toMatchObject({ title: 'Required' });

      act(() => {
        usePollWizardStore.getState().clearFieldError('title');
      });

      expect(usePollWizardStore.getState().errors.title).toBeUndefined();
    });

    it('clears all errors at once', () => {
      act(() => {
        const store = usePollWizardStore.getState();
        store.setFieldError('title', 'Required');
        store.setFieldError('description', 'Required');
      });

      expect(Object.keys(usePollWizardStore.getState().errors)).toHaveLength(2);

      act(() => {
        usePollWizardStore.getState().clearAllErrors();
      });

      expect(usePollWizardStore.getState().errors).toEqual({});
    });
  });
});
<|MERGE_RESOLUTION|>--- conflicted
+++ resolved
@@ -122,18 +122,13 @@
         durationMs: 345,
       });
 
-<<<<<<< HEAD
       let result: PollWizardSubmissionResult;
-=======
-      let result: PollWizardSubmissionResult | undefined;
->>>>>>> 52bfb73b
       await act(async () => {
         result = await usePollWizardStore.getState().submitPoll({ request: mockRequest });
       });
 
       expect(mockRequest).toHaveBeenCalledTimes(1);
 
-<<<<<<< HEAD
       expect(result!.success).toBe(true);
       if (result!.success) {
         expect(result.data).toEqual({ pollId: 'poll-123', title: 'Transit Priorities', status: 201 });
@@ -142,17 +137,6 @@
         expect(result.status).toBe(201);
         expect(result.message).toBe('Poll created');
         expect(result.durationMs).toBe(345);
-=======
-      const resolvedResult = expectDefined(result, 'poll submission result');
-      expect(resolvedResult.success).toBe(true);
-      if (resolvedResult.success) {
-        expect(resolvedResult.data).toEqual({ pollId: 'poll-123', title: 'Transit Priorities', status: 201 });
-        expect(resolvedResult.pollId).toBe('poll-123');
-        expect(resolvedResult.title).toBe('Transit Priorities');
-        expect(resolvedResult.status).toBe(201);
-        expect(resolvedResult.message).toBe('Poll created');
-        expect(resolvedResult.durationMs).toBe(345);
->>>>>>> 52bfb73b
       }
     });
 
@@ -166,32 +150,18 @@
         fieldErrors: undefined,
       });
 
-<<<<<<< HEAD
       let result: PollWizardSubmissionResult;
-=======
-      let result: PollWizardSubmissionResult | undefined;
->>>>>>> 52bfb73b
       await act(async () => {
         result = await usePollWizardStore.getState().submitPoll({ request: mockRequest });
       });
 
       expect(mockRequest).toHaveBeenCalledTimes(1);
-<<<<<<< HEAD
       expect(result!.success).toBe(false);
       if (!result!.success) {
         expect(result.status).toBe(403);
         expect(result.reason).toBe('permission');
         expect(result.error).toBe('Forbidden');
         expect(result.message).toBe('Forbidden');
-=======
-      const resolvedResult = expectDefined(result, 'poll submission result');
-      expect(resolvedResult.success).toBe(false);
-      if (!resolvedResult.success) {
-        expect(resolvedResult.status).toBe(403);
-        expect(resolvedResult.reason).toBe('permission');
-        expect(resolvedResult.error).toBe('Forbidden');
-        expect(resolvedResult.message).toBe('Forbidden');
->>>>>>> 52bfb73b
       }
     });
   });
