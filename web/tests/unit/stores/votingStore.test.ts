import { createStore } from 'zustand/vanilla';

import type {
  Ballot,
  VotingRecord,
  VotingSlice,
  VotingState,
} from '@/lib/stores/votingStore';
import {
  createInitialVotingSlice,
  createVotingStoreState,
} from '@/lib/stores/votingStore';

const createTestVotingStore = (initial?: Partial<VotingSlice>) =>
  createStore<VotingState>()((set, get) => createVotingStoreState(set, get, initial));

const createBallot = (overrides: Partial<Ballot> = {}): Ballot => ({
  id: 'ballot-1',
  electionId: 'election-1',
  title: 'City Council Election',
  description: 'Vote for your preferred candidates.',
  type: 'general',
  date: new Date('2025-11-10T12:00:00Z').toISOString(),
  deadline: new Date('2025-11-10T18:00:00Z').toISOString(),
  status: 'active',
  contests: [],
  metadata: {
    jurisdiction: 'Cityville',
    district: 'District 9',
    turnout: 0,
    totalVoters: 0,
  },
  ...overrides,
});


const createVotingRecord = (overrides: Partial<VotingRecord> = {}): VotingRecord => ({
  id: 'record-1',
  ballotId: 'ballot-1',
  contestId: 'contest-1',
  selections: ['candidate-1'],
  votedAt: new Date('2025-11-10T12:30:00Z').toISOString(),
  method: 'digital',
  verified: true,
  location: undefined,
  receipt: undefined,
  ...overrides,
});

describe('votingStore', () => {
  afterEach(() => {
    jest.restoreAllMocks();
    jest.useRealTimers();
  });

  it('uses shared base actions for loading and error state', () => {
    const store = createTestVotingStore();

    store.getState().setLoading(true);
    expect(store.getState().isLoading).toBe(true);

    store.getState().setError('Something went wrong');
    expect(store.getState().error).toBe('Something went wrong');

    store.getState().clearError();
    expect(store.getState().error).toBeNull();
  });

  it('reset restores initial slice state', () => {
    const store = createTestVotingStore();
    const ballot = createBallot();

    store.getState().setBallots([ballot]);
    store.getState().setVoting(true);
    store.getState().setLoading(true);
    store.getState().setError('failed');

    store.getState().reset();

    const expected = createInitialVotingSlice();
    const state = store.getState();

    expect(state.ballots).toEqual(expected.ballots);
    expect(state.isVoting).toBe(expected.isVoting);
    expect(state.isLoading).toBe(expected.isLoading);
    expect(state.error).toBeNull();
  });

  it('castVote toggles voting flag and appends record on success', async () => {
    const store = createTestVotingStore();
    const votingRecord = createVotingRecord();

    const fetchSpy = jest.spyOn(global, 'fetch').mockResolvedValue({
      ok: true,
      json: async () => votingRecord,
    } as Response);

    await store.getState().castVote('ballot-1', 'contest-1', ['candidate-1']);

    expect(fetchSpy).toHaveBeenCalledTimes(1);
    expect(store.getState().isVoting).toBe(false);
    expect(store.getState().error).toBeNull();
    expect(store.getState().votingRecords[0]).toMatchObject({
      id: votingRecord.id,
      selections: votingRecord.selections,
    });
  });

  it('castVote surfaces errors and clears voting flag on failure', async () => {
    const store = createTestVotingStore();

    jest.spyOn(global, 'fetch').mockResolvedValue({
      ok: false,
      json: async () => ({}),
    } as Response);

    await expect(
      store.getState().castVote('ballot-1', 'contest-1', ['candidate-1']),
    ).rejects.toThrow('Failed to cast vote');

    expect(store.getState().isVoting).toBe(false);
    expect(store.getState().error).toBe('Failed to cast vote');
  });

  it('updateVote updates record selections and resets flags', async () => {
    const existingRecord = createVotingRecord();
    const store = createTestVotingStore({
      votingRecords: [existingRecord],
    });

    const fetchSpy = jest.spyOn(global, 'fetch').mockResolvedValue({
      ok: true,
      json: async () => ({}),
    } as Response);

    await store.getState().updateVote(existingRecord.id, ['candidate-2']);

    expect(fetchSpy).toHaveBeenCalledWith(
      `/api/voting/records/${existingRecord.id}`,
      expect.objectContaining({
        method: 'PUT',
      }),
    );
    expect(store.getState().isVoting).toBe(false);
    expect(store.getState().error).toBeNull();
    expect(store.getState().votingRecords[0].selections).toEqual(['candidate-2']);
  });

  it('cancelVote removes record and clears flags', async () => {
    const existingRecord = createVotingRecord();
    const store = createTestVotingStore({
      votingRecords: [existingRecord],
    });

    const fetchSpy = jest.spyOn(global, 'fetch').mockResolvedValue({
      ok: true,
    } as Response);

    await store.getState().cancelVote(existingRecord.id);

    expect(fetchSpy).toHaveBeenCalledWith(
      `/api/voting/records/${existingRecord.id}`,
      expect.objectContaining({
        method: 'DELETE',
      }),
    );
    expect(store.getState().isVoting).toBe(false);
    expect(store.getState().error).toBeNull();
    expect(store.getState().votingRecords).toHaveLength(0);
  });

  it('registerTimer and clearTimer manage tracked intervals and reset clears them', () => {
    jest.useFakeTimers();
    const store = createTestVotingStore();
    const clearSpy = jest.spyOn(global, 'clearInterval');

<<<<<<< HEAD
    const handleOne = setInterval(
      // eslint-disable-next-line @typescript-eslint/no-empty-function
      () => {},
      1000,
    );
=======
    const handleOne = setInterval(() => { return; }, 1000);
>>>>>>> 52bfb73b
    const timerId = store.getState().registerTimer(handleOne);
    expect(store.getState().timerHandles[timerId]).toBe(handleOne);

    store.getState().clearTimer(timerId);
    expect(clearSpy).toHaveBeenCalledWith(handleOne);
    expect(store.getState().timerHandles[timerId]).toBeUndefined();

<<<<<<< HEAD
    const handleTwo = setInterval(
      // eslint-disable-next-line @typescript-eslint/no-empty-function
      () => {},
      1000,
    );
=======
    const handleTwo = setInterval(() => { return; }, 1000);
>>>>>>> 52bfb73b
    store.getState().registerTimer(handleTwo);
    store.getState().reset();

    expect(clearSpy).toHaveBeenCalledWith(handleTwo);
    expect(Object.keys(store.getState().timerHandles)).toHaveLength(0);

    clearInterval(handleOne);
    clearInterval(handleTwo);
    clearSpy.mockRestore();
  });

  it('submitBallot appends record on success and clears voting flag', async () => {
    const store = createTestVotingStore();
    const votingRecord = createVotingRecord({ id: 'record-submit' });

    jest.spyOn(global, 'fetch').mockResolvedValue({
      ok: true,
      json: async () => votingRecord,
    } as Response);

    await store.getState().submitBallot('ballot-1', { contest: ['selection'] });

    expect(store.getState().isVoting).toBe(false);
    expect(store.getState().votingRecords[0].id).toBe('record-submit');
  });

  it('submitBallot surfaces errors and resets flags', async () => {
    const store = createTestVotingStore();

    jest.spyOn(global, 'fetch').mockResolvedValue({
      ok: false,
      json: async () => ({}),
    } as Response);

    await expect(
      store.getState().submitBallot('ballot-1', { contest: ['selection'] }),
    ).rejects.toThrow('Failed to submit ballot');

    expect(store.getState().isVoting).toBe(false);
    expect(store.getState().error).toBe('Failed to submit ballot');
  });

  it('clearAllTimers clears intervals even when none are registered', () => {
    jest.useFakeTimers();
    const store = createTestVotingStore();
    expect(() => store.getState().clearAllTimers()).not.toThrow();
    jest.useRealTimers();
  });
});
<|MERGE_RESOLUTION|>--- conflicted
+++ resolved
@@ -174,15 +174,11 @@
     const store = createTestVotingStore();
     const clearSpy = jest.spyOn(global, 'clearInterval');
 
-<<<<<<< HEAD
     const handleOne = setInterval(
       // eslint-disable-next-line @typescript-eslint/no-empty-function
       () => {},
       1000,
     );
-=======
-    const handleOne = setInterval(() => { return; }, 1000);
->>>>>>> 52bfb73b
     const timerId = store.getState().registerTimer(handleOne);
     expect(store.getState().timerHandles[timerId]).toBe(handleOne);
 
@@ -190,15 +186,11 @@
     expect(clearSpy).toHaveBeenCalledWith(handleOne);
     expect(store.getState().timerHandles[timerId]).toBeUndefined();
 
-<<<<<<< HEAD
     const handleTwo = setInterval(
       // eslint-disable-next-line @typescript-eslint/no-empty-function
       () => {},
       1000,
     );
-=======
-    const handleTwo = setInterval(() => { return; }, 1000);
->>>>>>> 52bfb73b
     store.getState().registerTimer(handleTwo);
     store.getState().reset();
 
