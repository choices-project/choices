/**
 * Geographic-Based Electoral Feed System
 *
 * Transforms user location into comprehensive electoral landscape
 * Shows current officials, upcoming races, and all candidates
 *
 * @author Agent E
 * @date 2025-01-15
 */

import { NotImplementedError } from '@/lib/errors';
import { formatISODateOnly, nowISO } from '@/lib/utils/format-utils';
import { logger } from '@/lib/utils/logger';
import { getSupabaseServerClient } from '@/utils/supabase/server';

import { createUnifiedDataOrchestrator } from '../integrations/unified-orchestrator';
import type {
  UserLocation,
  ElectoralRace as UnifiedElectoralRace,
  Representative,
  Candidate,
  CampaignFinance,
  Activity
} from '../types/electoral-unified';
// withOptional removed - using explicit builders

import type { ElectoralRace as SchemaElectoralRace } from './schemas';

type ElectoralRace = UnifiedElectoralRace;

// Geographic and electoral types (using imported types from electoral-types.ts)

// ElectoralRace interface is imported from electoral-types.ts

// Representative interface is imported from electoral-types.ts

// Candidate interface is imported from electoral-types.ts

// CampaignFinance, Contributor, Vote, and Activity interfaces are imported from electoral-types.ts

export type ElectoralFeed = {
  userId: string;
  location: UserLocation;
  generatedAt: string;

  // Current Officials
  currentOfficials: {
    federal: Representative[];
    state: Representative[];
    local: Representative[];
  };

  // Upcoming Elections
  upcomingElections: ElectoralRace[];

  // Active Races
  activeRaces: ElectoralRace[];

  // Key Issues
  keyIssues: Array<{
    issue: string;
    importance: 'high' | 'medium' | 'low';
    candidates: string[];
    recentActivity: Activity[];
  }>;

  // Engagement Opportunities
  engagementOpportunities: Array<{
    type: 'question' | 'endorsement' | 'concern' | 'suggestion';
    target: string;
    description: string;
    urgency: 'high' | 'medium' | 'low';
  }>;
}

export class GeographicElectoralFeed {
  private orchestrator: ReturnType<typeof createUnifiedDataOrchestrator>;

  constructor() {
    this.orchestrator = createUnifiedDataOrchestrator();
  }

  // Best-effort analytics logger (non-blocking)
  private async logAnalytics(metricName: string, dimensions: Record<string, unknown>) {
    try {
      const supabase = await getSupabaseServerClient();
      if (!supabase) return;
      await (supabase as any)
        .from('platform_analytics')
        .insert({
          metric_name: metricName,
          metric_value: 1,
          metric_type: 'counter',
          dimensions,
          category: 'civics',
          source: 'geographic_feed'
        });
    } catch {
      // swallow
    }
  }

  // Local helpers (avoid depending on orchestrator internals)
  private resolveStateCode(location: UserLocation): string | null {
    if (location.stateCode) {
      return location.stateCode.toUpperCase();
    }
    const federalDistrict = (location as any).federal?.house?.district as string | undefined;
    if (federalDistrict && federalDistrict.includes('-')) {
      const code = federalDistrict.split('-')[0];
      return code ? code.toUpperCase() : null;
    }
    return null;
  }

  private estimateDeadline(dateString: string, offsetDays: number): string {
    const date = new Date(dateString);
    if (Number.isNaN(date.getTime())) {
      return formatISODateOnly(nowISO());
    }
    const adjusted = new Date(date);
    adjusted.setUTCDate(date.getUTCDate() - offsetDays);
    return adjusted.toISOString().slice(0, 10);
  }

  /**
   * DB-first: Fetch upcoming elections from our comprehensive civics database
   */
  private async fetchUpcomingElectionsFromDB(location: UserLocation): Promise<ElectoralRace[]> {
    try {
      const supabase = await getSupabaseServerClient();
      if (!supabase) {
        return [];
      }

      const stateCode = location.stateCode ?? this.resolveStateCode(location) ?? null;
      const today = formatISODateOnly(nowISO());

      // civic_elections schema (columns): election_id, name, ocd_division_id, election_day, fetched_at, raw_payload
      let query = (supabase as any)
        .from('civic_elections')
        .select('election_id, name, ocd_division_id, election_day')
        .gte('election_day', today)
        .order('election_day', { ascending: true })
        .limit(50);

      if (stateCode) {
        // Filter by state in division when possible
        query = query.like('ocd_division_id', `%state:${stateCode.toUpperCase()}%`);
      }

      const { data, error } = await query;
      if (error) {
        logger.error('DB elections query failed', { error, stateCode, today });
        return [];
      }

      const rows = Array.isArray(data) ? data : [];

      // Prefetch representatives mapped to divisions for these elections
      const divisionIds: string[] = Array.from(
        new Set(
          rows
            .map((r: any) => String(r.ocd_division_id ?? ''))
            .filter((d) => d.length > 0),
        ),
      );

      const divisionToReps = new Map<string, Array<{ id: number; name: string; party: string | null; office: string }>>();
      if (divisionIds.length > 0) {
        try {
          const { data: repRows, error: repErr } = await (supabase as any)
            .from('representative_divisions')
            .select('division_id, representative:representatives_core(id, name, party, office)')
            .in('division_id', divisionIds)
            .limit(5000);
          if (!repErr && Array.isArray(repRows)) {
            for (const row of repRows as Array<{ division_id?: string; representative?: { id: number; name: string; party: string | null; office: string } }>) {
              const key = String(row.division_id ?? '');
              if (!key) continue;
              if (!divisionToReps.has(key)) {
                divisionToReps.set(key, []);
              }
              if (row.representative) {
<<<<<<< HEAD
                const reps = divisionToReps.get(key);
                if (!reps) continue;
                reps.push({
=======
                const list = divisionToReps.get(key);
                if (list) {
                  list.push({
>>>>>>> 52bfb73b
                  id: row.representative.id,
                  name: row.representative.name,
                  party: row.representative.party ?? null,
                  office: row.representative.office,
<<<<<<< HEAD
                });
=======
                  });
                  divisionToReps.set(key, list);
                }
>>>>>>> 52bfb73b
              }
            }
          } else if (repErr) {
            logger.warn('representative_divisions prefetch failed', { error: repErr.message });
          }
        } catch (e) {
          logger.warn('representative_divisions prefetch exception', { error: e instanceof Error ? e.message : 'unknown' });
        }
      }

      // Prefetch campaign finance for these representatives
      const allRepIds = Array.from(divisionToReps.values()).flat().map((r) => r.id);
      const uniqueRepIds = Array.from(new Set(allRepIds));
      const repIdToFinance = new Map<number, {
        total_raised: number | null;
        total_spent: number | null;
        small_donor_percentage: number | null;
        sources: string[] | null;
        updated_at: string | null;
        cycle: number | null;
      }>();
      if (uniqueRepIds.length > 0) {
        try {
          const { data: finRows, error: finErr } = await (supabase as any)
            .from('representative_campaign_finance')
            .select('representative_id, total_raised, total_spent, small_donor_percentage, sources, updated_at, cycle')
            .in('representative_id', uniqueRepIds)
            .limit(5000);
          if (!finErr && Array.isArray(finRows)) {
            for (const row of finRows as Array<{
              representative_id: number | null;
              total_raised: number | null;
              total_spent: number | null;
              small_donor_percentage: number | null;
              sources: string[] | null;
              updated_at: string | null;
              cycle: number | null;
            }>) {
              if (row.representative_id != null) {
                repIdToFinance.set(row.representative_id, {
                  total_raised: row.total_raised,
                  total_spent: row.total_spent,
                  small_donor_percentage: row.small_donor_percentage,
                  sources: row.sources,
                  updated_at: row.updated_at,
                  cycle: row.cycle,
                });
              }
            }
          } else if (finErr) {
            logger.warn('representative_campaign_finance prefetch failed', { error: finErr.message });
          }
        } catch (e) {
          logger.warn('representative_campaign_finance prefetch exception', { error: e instanceof Error ? e.message : 'unknown' });
        }
      }

      // Prefetch public candidate profiles related to these divisions (best-effort)
      type CandidateProfileRow = {
        id: string;
        slug: string;
        display_name: string;
        office: string | null;
        jurisdiction: string | null;
        party: string | null;
        website: string | null;
        social: Record<string, string> | null;
        filing_status: 'not_started' | 'in_progress' | 'filed' | 'verified';
        representative_id: number | null;
      };
      let publicCandidates: CandidateProfileRow[] = [];
      try {
        const { data: candRows, error: candErr } = await (supabase as any)
          .from('candidate_profiles')
          .select('id, slug, display_name, office, jurisdiction, party, website, social, filing_status, representative_id')
          .eq('is_public', true)
          .limit(5000);
        if (!candErr && Array.isArray(candRows)) {
          publicCandidates = candRows as CandidateProfileRow[];
        } else if (candErr) {
          logger.warn('candidate_profiles prefetch failed', { error: candErr.message });
        }
      } catch (e) {
        logger.warn('candidate_profiles prefetch exception', { error: e instanceof Error ? e.message : 'unknown' });
      }

      const races: ElectoralRace[] = rows.map((row: any) => {
        const electionDate = String(row.election_day ?? today);
        const divisionId = String(row.ocd_division_id ?? (stateCode ? `ocd-division/country:us/state:${stateCode}` : 'ocd-division/country:us'));
        const reps = divisionToReps.get(divisionId) ?? [];
        const incumbentBasic = reps[0];

        const makeFinance = (repId: string, repNumericId?: number): CampaignFinance => {
          const f = repNumericId != null ? repIdToFinance.get(repNumericId) : undefined;
          return {
            id: `finance-${repId}-${row.election_id}`,
            representativeId: repId,
            cycle: f?.cycle ?? new Date(electionDate).getUTCFullYear(),
            totalRaised: f?.total_raised ?? 0,
            individualContributions: 0,
            pacContributions: 0,
            corporateContributions: 0,
            unionContributions: 0,
            selfFunding: 0,
            smallDonorPercentage: f?.small_donor_percentage ?? 0,
            topContributors: [],
            independenceScore: 0,
            corporateInfluence: 0,
            pacInfluence: 0,
            smallDonorInfluence: 0,
            totalSpent: f?.total_spent ?? 0,
            advertising: 0,
            staff: 0,
            travel: 0,
            fundraising: 0,
            sources: Array.isArray(f?.sources) ? (f?.sources as string[]) : ['db'],
            lastUpdated: f?.updated_at ?? nowISO(),
            dataQuality: f ? 'high' : 'medium',
          };
        };

        const incumbent: Representative = incumbentBasic
          ? {
              id: String(incumbentBasic.id),
              name: incumbentBasic.name,
              party: incumbentBasic.party ?? 'Unknown',
              office: incumbentBasic.office ?? String(row.name ?? 'Election'),
              jurisdiction: divisionId,
              socialMedia: {},
              votingRecord: { totalVotes: 0, partyLineVotes: 0, constituentAlignment: 0, keyVotes: [] },
              campaignFinance: makeFinance(String(incumbentBasic.id), incumbentBasic.id),
              engagement: { responseRate: 0, averageResponseTime: 0, constituentQuestions: 0, publicStatements: 0 },
              walk_the_talk_score: { overall: 0, promise_fulfillment: 0, constituentAlignment: 0, financial_independence: 0 },
              recentActivity: [],
              platform: []
            }
          : {
              id: `incumbent-${row.election_id}`,
              name: 'Incumbent',
              party: 'Unknown',
              office: String(row.name ?? 'Election'),
              jurisdiction: divisionId,
              socialMedia: {},
              votingRecord: { totalVotes: 0, partyLineVotes: 0, constituentAlignment: 0, keyVotes: [] },
              campaignFinance: makeFinance(`incumbent-${row.election_id}`),
              engagement: { responseRate: 0, averageResponseTime: 0, constituentQuestions: 0, publicStatements: 0 },
              walk_the_talk_score: { overall: 0, promise_fulfillment: 0, constituentAlignment: 0, financial_independence: 0 },
              recentActivity: [],
              platform: []
            };

        // Derive challengers from the rest of reps in the division
        const challengerBasics = reps.slice(1);
        const repChallengers: Representative[] = challengerBasics.map((c) => ({
          id: String(c.id),
          name: c.name,
          party: c.party ?? 'Unknown',
          office: c.office,
          jurisdiction: divisionId,
          socialMedia: {},
          votingRecord: { totalVotes: 0, partyLineVotes: 0, constituentAlignment: 0, keyVotes: [] },
          campaignFinance: makeFinance(String(c.id), c.id),
          engagement: { responseRate: 0, averageResponseTime: 0, constituentQuestions: 0, publicStatements: 0 },
          walk_the_talk_score: { overall: 0, promise_fulfillment: 0, constituentAlignment: 0, financial_independence: 0 },
          recentActivity: [],
          platform: [],
        }));

        // Add public candidate profiles as challengers when office/jurisdiction align
        const candidateChallengers: Representative[] = publicCandidates
          .filter((cp) => {
            // Match by jurisdiction or by state code seen in divisionId; also approximate by office name
            const j = (cp.jurisdiction ?? '').toLowerCase();
            const o = (cp.office ?? '').toLowerCase();
            const div = divisionId.toLowerCase();
            const nameMatch = String(row.name ?? '').toLowerCase();
            const officeMatch = o.length > 0 && (nameMatch.includes(o) || o.includes(nameMatch));
            const divisionMatch = j.length > 0 && (div.includes(j) || j.includes(div));
            return divisionMatch || officeMatch;
          })
          .map((cp) => {
            const repId = cp.representative_id != null ? String(cp.representative_id) : `candidate:${cp.id}`;
            return {
              id: repId,
              name: cp.display_name,
              party: cp.party ?? 'Unknown',
              office: String(cp.office ?? row.name ?? 'Candidate'),
              jurisdiction: divisionId,
              email: '',
              phone: '',
              website: cp.website ?? '',
              socialMedia: cp.social ?? {},
              votingRecord: {
                totalVotes: 0,
                partyLineVotes: 0,
                constituentAlignment: 0,
                keyVotes: [],
              },
              campaignFinance: makeFinance(repId, cp.representative_id ?? undefined),
              engagement: { responseRate: 0, averageResponseTime: 0, constituentQuestions: 0, publicStatements: 0 },
              walk_the_talk_score: { overall: 0, promise_fulfillment: 0, constituentAlignment: 0, financial_independence: 0 },
              recentActivity: [],
              platform: [],
            } as Representative;
          });

        const challengers = [...repChallengers];
        // Merge in candidates, avoiding duplicates by id
        const seenIds = new Set(challengers.map((c) => c.id));
        for (const c of candidateChallengers) {
          if (!seenIds.has(c.id) && c.id !== incumbent.id) {
            challengers.push(c);
            seenIds.add(c.id);
          }
        }

        // Deadlines are not in civic_elections; estimate conservatively
        const voterReg = this.estimateDeadline(electionDate, 21);
        const earlyVote = this.estimateDeadline(electionDate, -14);
        const absentee = this.estimateDeadline(electionDate, 7);

        return {
          raceId: String(row.election_id),
          office: String(row.name ?? 'Election'),
          jurisdiction: divisionId,
          electionDate,
          incumbent,
          challengers,
          allCandidates: [],
          keyIssues: [],
          campaignFinance: incumbent.campaignFinance,
          pollingData: null,
          voterRegistrationDeadline: voterReg,
          earlyVotingStart: earlyVote,
          absenteeBallotDeadline: absentee,
          recentActivity: [],
          constituentQuestions: 0,
          candidateResponses: 0,
          status: 'upcoming',
          importance: 'medium'
        } as ElectoralRace;
      });

      return races;
    } catch (error) {
      logger.error('Failed DB-first elections fetch', { error });
      return [];
    }
  }

  /**
   * Generate comprehensive electoral feed for user location
   */
  async generateElectoralFeed(
    userId: string,
    locationInput: { zipCode?: string; address?: string; coordinates?: { lat: number; lng: number } }
  ): Promise<ElectoralFeed> {
    try {
      logger.info('Generating electoral feed', { userId, locationInput });

      // Step 1: Resolve location to jurisdictions
      const location = await this.resolveLocation(locationInput);

      // Step 2: Get current officials
      const currentOfficials = await this.getCurrentOfficials(location);

      // Step 3: Get upcoming elections
      const upcomingElections = await this.getUpcomingElections(location);

      // Step 4: Get active races
      const activeRaces = await this.getActiveRaces(location);

      // Step 5: Identify key issues
      const keyIssues = await this.identifyKeyIssues(location, currentOfficials, activeRaces);

      // Step 6: Generate engagement opportunities
      const engagementOpportunities = await this.generateEngagementOpportunities(
        location,
        currentOfficials,
        activeRaces
      );

      const feed: ElectoralFeed = {
        userId,
        location,
        generatedAt: nowISO(),
        currentOfficials,
        upcomingElections,
        activeRaces,
        keyIssues,
        engagementOpportunities
      };

      logger.info('Electoral feed generated successfully', {
        userId,
        officialsCount: Object.values(currentOfficials).flat().length,
        upcomingElectionsCount: upcomingElections.length,
        activeRacesCount: activeRaces.length,
        keyIssuesCount: keyIssues.length
      });

      return feed;

    } catch (error) {
      logger.error('Failed to generate electoral feed', { userId, error });
      throw new Error(`Failed to generate electoral feed: ${error instanceof Error ? error.message : 'Unknown error'}`);
    }
  }

  /**
   * Resolve location input to comprehensive jurisdiction data
   */
  private async resolveLocation(locationInput: { zipCode?: string; address?: string; coordinates?: { lat: number; lng: number } }): Promise<UserLocation> {
    // Prefer real geocoding via LocationService when possible
    try {
      const { locationService } = await import('../services/location-service');
      const geocodeTarget =
        locationInput.address ??
        (locationInput.zipCode ? String(locationInput.zipCode) : undefined);

      let geo = null as Awaited<ReturnType<typeof locationService.geocodeAddress>> | null;
      if (geocodeTarget) {
        geo = await locationService.geocodeAddress(geocodeTarget);
      } else if (locationInput.coordinates) {
        geo = await locationService.findRepresentativesByCoordinates(
          locationInput.coordinates.lat,
          locationInput.coordinates.lng,
        )?.then((res) => res?.location ?? null);
      }

      if (geo) {
        const stateCode = geo.state;
        const district = geo.district ? `${stateCode}-${geo.district}` : undefined;
        const result: UserLocation = {
          ...(locationInput.zipCode && { zipCode: locationInput.zipCode }),
          ...(locationInput.address && { address: locationInput.address }),
          ...(locationInput.coordinates && { coordinates: locationInput.coordinates }),
          stateCode,
          // Leave jurisdictional reps empty at this stage; will be filled by orchestrator calls
          federal: {
            house: { district: district ?? '', representative: '' },
            senate: { senators: [] }
          },
          state: {
            governor: '',
            legislature: {
              house: { district: '', representative: '' },
              senate: { district: '', representative: '' }
            }
          },
          local: {
            county: { executive: '', commissioners: [] },
            city: { mayor: '', council: [] },
            school: { board: [] }
          }
        };
        return result;
      }
    } catch {
      // fall through to mock if imports or calls fail
    }

    // Fallback mock structure (only if real geocoding unavailable)
    return {
      ...(locationInput.zipCode && { zipCode: locationInput.zipCode }),
      ...(locationInput.address && { address: locationInput.address }),
      ...(locationInput.coordinates && { coordinates: locationInput.coordinates }),
      stateCode: 'CA',
      federal: { house: { district: 'CA-12', representative: '' }, senate: { senators: [] } },
      state: {
        governor: '',
        legislature: { house: { district: '', representative: '' }, senate: { district: '', representative: '' } }
      },
      local: { county: { executive: '', commissioners: [] }, city: { mayor: '', council: [] }, school: { board: [] } }
    };
  }

  /**
   * Get current officials for all jurisdictions
   */
  private async getCurrentOfficials(location: UserLocation): Promise<{
    federal: Representative[];
    state: Representative[];
    local: Representative[];
  }> {
    const officials = {
      federal: [] as Representative[],
      state: [] as Representative[],
      local: [] as Representative[]
    };

    try {
      // Get federal officials
      if (location.federal.house.representative) {
        const houseRep = await this.orchestrator.getRepresentative(location.federal.house.representative);
        if (houseRep) {
          officials.federal.push(await this.enrichRepresentative(houseRep, 'federal', 'house'));
        }
      }

      // Get state officials
      if (location.state && typeof location.state === 'object' && 'legislature' in location.state) {
        const state = location.state as { legislature: { house: { representative: string } } };
        if (state.legislature.house.representative) {
          const stateRep = await this.orchestrator.getRepresentative(state.legislature.house.representative);
          if (stateRep) {
            officials.state.push(await this.enrichRepresentative(stateRep, 'state', 'house'));
          }
        }
      }

      // Get local officials (would need additional data sources)
      // This would integrate with local government APIs or manual data collection

    } catch (error) {
      logger.error('Failed to get current officials', { error });
    }

    return officials;
  }

  /**
   * Get upcoming elections for the jurisdiction
   */
  private async getUpcomingElections(location: UserLocation): Promise<ElectoralRace[]> {
    try {
      logger.info('Getting upcoming elections for location', { location: this.getLocationSummary(location) });

      // 1) DB-first: use comprehensive civics database
      const dbRaces = await this.fetchUpcomingElectionsFromDB(location);
      if (dbRaces.length > 0) {
        return dbRaces;
      }

      // 2) Orchestrator fallback when DB has no records
      const orchestrator = await createUnifiedDataOrchestrator();
      const electionData = await orchestrator.getUpcomingElections(location);

      if (electionData && Array.isArray(electionData)) {
        // Use runtime validation instead of unsafe type casts
        const { parseArrayFiltered } = await import('./schemas')
        const { ElectoralRaceSchema } = await import('./schemas')

        const validRaces = parseArrayFiltered(
          ElectoralRaceSchema,
          electionData,
          'getUpcomingElections'
        );

        // If no valid races, return mock data
        if (validRaces.length === 0) {
          logger.warn('No valid upcoming elections returned; using fallback', {
            location: this.getLocationSummary(location)
          });
          return [await this.getMockElectoralRace()];
        }

        return Promise.all(validRaces.map((race) => this.normalizeSchemaRace(race)));
      }

      // Fallback to mock data if no real data available

      const summary = this.getLocationSummary(location);
      logger.warn('Orchestrator returned no election data; using fallback', { location: summary });
      void this.logAnalytics('elections_fallback', { reason: 'empty', ...summary });
      return [await this.getMockElectoralRace()];
    } catch (error) {
      if (error instanceof NotImplementedError) {
        const summary = this.getLocationSummary(location);
        logger.warn('Upcoming election pipeline not implemented, falling back to mock data', {
          location: summary,
          reason: error.message
        });
        void this.logAnalytics('elections_fallback', { reason: 'not_implemented', ...summary });
        return [await this.getMockElectoralRace()];
      }

      logger.error('Failed to get upcoming elections', { error });
      void this.logAnalytics('elections_fallback', { reason: 'error', error: error instanceof Error ? error.message : String(error) });
      return [await this.getMockElectoralRace()];
    }
  }

  /**
   * Get active races (currently campaigning)
   */
  private async getActiveRaces(location: UserLocation): Promise<ElectoralRace[]> {
    try {
      logger.info('Getting active races for location', { location });

      // Get all upcoming elections first
      const upcomingElections = await this.getUpcomingElections(location);

      // Filter for races that are currently in active campaign phase
      const activeRaces = upcomingElections.filter(race => {
        const electionDate = new Date(race.electionDate);
        const now = new Date();
        const daysUntilElection = Math.ceil((electionDate.getTime() - now.getTime()) / (1000 * 60 * 60 * 24));

        // Consider a race "active" if it's within 6 months of the election
        return daysUntilElection > 0 && daysUntilElection <= 180;
      });

      // Enrich active races with additional campaign data
      const enrichedRaces = await Promise.all(activeRaces.map(async (race) => {
        try {
          const orchestrator = await createUnifiedDataOrchestrator();
          const campaignData = await orchestrator.getActiveCampaignData(race.raceId);

          if (campaignData && typeof campaignData === 'object') {
            const data = campaignData as Record<string, unknown>;
            return Object.assign({}, race, {
              recentActivity: (data.recentActivity as Activity[]) ?? race.recentActivity,
              constituentQuestions: (data.constituentQuestions as number) ?? race.constituentQuestions,
              candidateResponses: (data.candidateResponses as number) ?? race.candidateResponses,
              status: 'active' as const
            });
          }
        } catch (error) {
          if (error instanceof NotImplementedError) {
            logger.warn('Campaign enrichment not implemented; returning base race data', {
              raceId: race.raceId,
              reason: error.message
            });
            void this.logAnalytics('campaign_enrichment_fallback', { reason: 'not_implemented', raceId: race.raceId });
          } else {
            logger.error('Failed to enrich race with campaign data', { raceId: race.raceId, error });
            void this.logAnalytics('campaign_enrichment_fallback', { reason: 'error', raceId: race.raceId, error: error instanceof Error ? error.message : String(error) });
          }
        }

        return Object.assign({}, race, {
          status: 'active' as const
        });
      }));

      return enrichedRaces;
    } catch (error) {
      logger.error('Failed to get active races', { error });
      void this.logAnalytics('campaign_enrichment_fallback', { reason: 'outer_error', error: error instanceof Error ? error.message : String(error) });
      return [];
    }
  }

  /**
   * Identify key issues for the jurisdiction
   */
  private async identifyKeyIssues(
    location: UserLocation,
    currentOfficials: {
      federal: Representative[];
      state: Representative[];
      local: Representative[];
    },
    activeRaces: ElectoralRace[]
  ): Promise<Array<{ issue: string; importance: 'high' | 'medium' | 'low'; candidates: string[]; recentActivity: Activity[] }>> {
    try {
      logger.info('Identifying key issues for jurisdiction', { location });

      const issues: Array<{ issue: string; importance: 'high' | 'medium' | 'low'; candidates: string[]; recentActivity: Activity[] }> = [];

      // Get issue data from orchestrator
      let issueData: unknown[] | undefined;
      try {
        const orchestrator = await createUnifiedDataOrchestrator();
        issueData = await orchestrator.getJurisdictionKeyIssues(location);
      } catch (error) {
        if (error instanceof NotImplementedError) {
          logger.warn('Jurisdiction key issues not implemented, falling back to heuristic analysis', {
            location: this.getLocationSummary(location),
            reason: error.message
          });
          issueData = [];
        } else {
          throw error;
        }
      }

      if (issueData && Array.isArray(issueData)) {
        for (const issueItem of issueData) {
          if (issueItem && typeof issueItem === 'object') {
            const item = issueItem as Record<string, unknown>;

            // Get candidates who have positions on this issue
            const candidates = await this.getCandidatesForIssue(item.issue as string, activeRaces);

            // Get recent activity related to this issue
            const recentActivity = await this.getRecentActivityForIssue(item.issue as string, currentOfficials);

            issues.push({
              issue: (item.issue as string) ?? 'Unknown Issue',
              importance: this.determineIssueImportance(item.issue as string, (item.mentions as number) ?? 0),
              candidates,
              recentActivity
            });
          }
        }
      }

      // If no data from orchestrator, analyze from available data
      if (issues.length === 0) {
        issues.push(...await this.analyzeIssuesFromData(currentOfficials, activeRaces));
      }

      // Sort by importance
      return issues.sort((a, b) => {
        const importanceOrder = { high: 3, medium: 2, low: 1 };
        return importanceOrder[b.importance] - importanceOrder[a.importance];
      });
    } catch (error) {
      logger.error('Failed to identify key issues', { error });
      return [];
    }
  }

  private getLocationSummary(location: UserLocation) {
    return {
      stateCode: location.stateCode,
      zipCode: location.zipCode,
      hasCoordinates: Boolean(location.coordinates),
      hasAddress: Boolean(location.address)
    };
  }

  /**
   * Generate engagement opportunities for the user
   */
  private async generateEngagementOpportunities(
    location: UserLocation,
    currentOfficials: {
      federal: Representative[];
      state: Representative[];
      local: Representative[];
    },
    activeRaces: ElectoralRace[]
  ): Promise<Array<{ type: 'question' | 'endorsement' | 'concern' | 'suggestion'; target: string; description: string; urgency: 'high' | 'medium' | 'low' }>> {
    const opportunities = [];

    // Log location context for engagement opportunities
    logger.debug('Generating engagement opportunities', {
      location: {
        state: location.state,
        city: location.city,
        zipCode: location.zipCode
      },
      officialsCount: {
        federal: currentOfficials.federal.length,
        state: currentOfficials.state.length,
        local: currentOfficials.local.length
      },
      activeRacesCount: activeRaces.length
    });

    // Add opportunities based on current officials
    for (const official of Object.values(currentOfficials).flat()) {
      if (official && typeof official === 'object' && 'name' in official) {
        opportunities.push({
          type: 'question' as const,
          target: (official as any).name,
          description: `Ask ${(official as any).name} about their position on key issues`,
          urgency: 'medium' as const
        });
      }
    }

    // Add opportunities based on active races
    for (const race of activeRaces) {
      for (const candidate of race.allCandidates) {
        opportunities.push({
          type: 'question' as const,
          target: candidate.name,
          description: `Ask ${candidate.name} about their platform`,
          urgency: 'high' as const
        });
      }
    }

    return opportunities;
  }

  /**
   * Enrich representative data with additional information
   */
  private async enrichRepresentative(
    representative: { id: string; name: string; party: string; state: string; district?: string; email?: string; phone?: string; website?: string; socialMedia?: Record<string, string> },
    chamber: 'federal' | 'state' | 'local',
    level: 'house' | 'senate' | 'assembly' | 'council'
  ): Promise<Representative> {
    // Get voting record
    const votes = await this.orchestrator.getVotingRecord(representative.id);

    // Get campaign finance
    const campaignFinance = await this.orchestrator.getCampaignFinance(representative.id, 2024);

    // Calculate "Walk the Talk" score
    const walkTheTalkScore = await this.calculateWalkTheTalkScore(representative.id);

    return {
        id: representative.id,
        name: representative.name,
        party: representative.party,
        office: `${chamber} ${level}`,
        jurisdiction: representative.state,
        socialMedia: representative.socialMedia ?? {},
      votingRecord: {
        totalVotes: votes.length,
        partyLineVotes: votes.filter(v => v.partyLineVote).length,
        constituentAlignment: votes.length > 0 ? votes.reduce((sum, v) => sum + (v.constituentAlignment ?? 0), 0) / votes.length : 0,
        keyVotes: votes.slice(0, 10).map(vote => ({
          id: vote.id,
          billId: vote.billId ?? 'unknown',
          billTitle: vote.billTitle ?? vote.question,
          question: vote.question,
          vote: vote.vote,
          result: vote.result,
          date: vote.date,
          partyLineVote: vote.partyLineVote,
          constituentAlignment: vote.constituentAlignment ?? 0
        }))
      },
      campaignFinance: campaignFinance ?? await this.getMockCampaignFinance('incumbent'),
      engagement: {
        responseRate: 0, // Would need additional data
        averageResponseTime: 0,
        constituentQuestions: 0,
        publicStatements: 0
      },
        walk_the_talk_score: walkTheTalkScore
      ,
      ...(representative.district ? { district: representative.district } : {}),
      ...(representative.email ? { email: representative.email } : {}),
      ...(representative.phone ? { phone: representative.phone } : {}),
      ...(representative.website ? { website: representative.website } : {}),
    };
  }

  /**
   * Calculate "Walk the Talk" score for a representative
   */
  private async calculateWalkTheTalkScore(representativeId: string): Promise<{
    overall: number;
    promise_fulfillment: number;
    constituentAlignment: number;
    financial_independence: number;
  }> {
    // This would implement the comprehensive "Walk the Talk" analysis
    // For now, return mock data based on representative ID for consistency
    const hash = representativeId.split('').reduce((a, b) => {
      a = ((a << 5) - a) + b.charCodeAt(0);
      return a & a;
    }, 0);

    const baseScore = Math.abs(hash) % 30 + 60; // Score between 60-90

    return {
      overall: baseScore,
      promise_fulfillment: baseScore + 5,
      constituentAlignment: baseScore - 5,
      financial_independence: baseScore
    };
  }

  // Mock data methods (to be replaced with real data)
  private async getMockRepresentative(name: string, role: 'incumbent' | 'challenger' = 'incumbent'): Promise<Representative> {
    const safeName = name.toLowerCase().replace(/\s+/g, '-');
    const isIncumbent = role === 'incumbent';
    const finance = await this.getMockCampaignFinance(role);

    return {
      id: `mock-${safeName}`,
      name,
      party: isIncumbent ? 'Democratic' : 'Independent',
      office: 'U.S. House of Representatives',
      jurisdiction: 'CA-12',
      district: '12',
      email: `${safeName.replace('-', '.')}@house.gov`,
      phone: isIncumbent ? '(202) 555-0123' : '(415) 555-0101',
      website: `https://${safeName}.house.gov`,
      socialMedia: {
        twitter: `@${safeName}`,
        facebook: `https://facebook.com/${safeName}`,
        instagram: `https://instagram.com/${safeName}`,
        youtube: `https://youtube.com/${safeName}`,
      },
      votingRecord: {
        totalVotes: isIncumbent ? 150 : 25,
        partyLineVotes: isIncumbent ? 120 : 15,
        constituentAlignment: isIncumbent ? 75 : 85,
        keyVotes: [],
      },
      campaignFinance: finance,
      engagement: {
        responseRate: isIncumbent ? 85 : 92,
        averageResponseTime: isIncumbent ? 2 : 1,
        constituentQuestions: isIncumbent ? 150 : 80,
        publicStatements: isIncumbent ? 25 : 18,
      },
      walk_the_talk_score: {
        overall: isIncumbent ? 75 : 88,
        promise_fulfillment: isIncumbent ? 80 : 90,
        constituentAlignment: isIncumbent ? 70 : 85,
        financial_independence: isIncumbent ? 75 : 82,
      },
    };
  }

  private async getMockCandidate(name: string, party: string): Promise<Candidate> {
    return {
      id: `mock-candidate-${name.toLowerCase().replace(' ', '-')}`,
      name,
      party,
      office: 'U.S. House of Representatives',
      jurisdiction: 'CA-12',
      district: '12',
      campaign: {
        status: 'active',
        filingDate: '2024-01-15',
        electionDate: '2024-11-05',
        keyIssues: ['Healthcare', 'Climate Change', 'Housing'],
        platform: ['Universal Healthcare', 'Green New Deal', 'Affordable Housing']
      },
      email: `${name.toLowerCase().replace(' ', '.')}@campaign.com`,
      phone: '(555) 555-0123',
      website: `https://${name.toLowerCase().replace(' ', '')}2024.com`,
      socialMedia: {
        twitter: `@${name.toLowerCase().replace(' ', '')}2024`,
        facebook: `https://facebook.com/${name.toLowerCase().replace(' ', '')}2024`
      },
      campaignFinance: await this.getMockCampaignFinance('challenger'),
      platform_access: {
        is_verified: true,
        verification_method: 'filing_document',
        can_post: true,
        can_respond: true,
        can_engage: true
      },
      engagement: {
        posts: 25,
        responses: 50,
        constituentQuestions: 75,
        responseRate: 95
      }
    };
  }

  private async getMockCampaignFinance(type: string): Promise<CampaignFinance> {
    return {
      id: `mock-${type}-finance`,
      representativeId: `mock-${type}-rep`,
      cycle: 2024,
      totalRaised: type === 'incumbent' ? 2500000 : 500000,
      individualContributions: type === 'incumbent' ? 1500000 : 400000,
      pacContributions: type === 'incumbent' ? 800000 : 50000,
      corporateContributions: type === 'incumbent' ? 200000 : 10000,
      unionContributions: type === 'incumbent' ? 100000 : 20000,
      selfFunding: type === 'incumbent' ? 0 : 20000,
      smallDonorPercentage: type === 'incumbent' ? 40 : 85,
      topContributors: [],
      independenceScore: type === 'incumbent' ? 60 : 90,
      corporateInfluence: type === 'incumbent' ? 40 : 10,
      pacInfluence: type === 'incumbent' ? 35 : 15,
      smallDonorInfluence: type === 'incumbent' ? 25 : 75,
      totalSpent: type === 'incumbent' ? 2000000 : 400000,
      advertising: type === 'incumbent' ? 800000 : 150000,
      staff: type === 'incumbent' ? 600000 : 100000,
      travel: type === 'incumbent' ? 200000 : 50000,
      fundraising: type === 'incumbent' ? 400000 : 100000,
      sources: ['mock-data'],
      lastUpdated: new Date().toISOString(),
      dataQuality: 'low' as const
    };
  }

  private async getMockElectoralRace(): Promise<ElectoralRace> {
    return {
      raceId: 'mock-race-1',
      office: 'Mock Office',
      jurisdiction: 'Mock Jurisdiction',
      electionDate: '2024-11-05',
      incumbent: await this.getMockRepresentative('Mock Incumbent', 'incumbent'),
      challengers: [
        await this.getMockRepresentative('Mock Challenger 1', 'challenger'),
        await this.getMockRepresentative('Mock Challenger 2', 'challenger')
      ],
      allCandidates: [
        await this.getMockCandidate('Mock Candidate 1', 'Democratic'),
        await this.getMockCandidate('Mock Candidate 2', 'Republican')
      ],
      keyIssues: ['Mock Issue 1', 'Mock Issue 2'],
      campaignFinance: await this.getMockCampaignFinance('mock'),
      pollingData: null,
      voterRegistrationDeadline: '2024-10-15',
      earlyVotingStart: '2024-10-20',
      absenteeBallotDeadline: '2024-11-01',
      recentActivity: [],
      constituentQuestions: 0,
      candidateResponses: 0,
      status: 'upcoming',
      importance: 'medium'
    };
  }

  // Helper methods for issue identification
  private async getCandidatesForIssue(issue: string, activeRaces: ElectoralRace[]): Promise<string[]> {
    const candidates: string[] = [];

    for (const race of activeRaces) {
      // Check if any candidates have positions on this issue
      for (const candidate of race.allCandidates) {
        if (candidate.platform?.includes(issue.toLowerCase())) {
          candidates.push(candidate.name);
        }
      }

      // Also check challengers
      for (const challenger of race.challengers) {
        if (challenger.platform?.includes(issue.toLowerCase())) {
          candidates.push(challenger.name);
        }
      }
    }

    return Array.from(new Set(candidates)); // Remove duplicates
  }

  private async getRecentActivityForIssue(issue: string, currentOfficials: {
    federal: Representative[];
    state: Representative[];
    local: Representative[];
  }): Promise<Activity[]> {
    const activities: Activity[] = [];

    // Check all officials for recent activity on this issue
    const allOfficials = [...currentOfficials.federal, ...currentOfficials.state, ...currentOfficials.local];

    for (const official of allOfficials) {
      if (official.recentActivity) {
        const relevantActivities = official.recentActivity.filter(activity =>
          activity.description.toLowerCase().includes(issue.toLowerCase()) ||
          activity.title.toLowerCase().includes(issue.toLowerCase())
        );
        activities.push(...relevantActivities);
      }
    }

    // Sort by date (most recent first) and limit to 10
    return activities
      .sort((a, b) => new Date(b.date).getTime() - new Date(a.date).getTime())
      .slice(0, 10);
  }

  private determineIssueImportance(issue: string, mentions: number): 'high' | 'medium' | 'low' {
    // Base importance on mention count and issue type
    const highPriorityIssues = ['healthcare', 'climate', 'economy', 'education', 'security'];
    const isHighPriority = highPriorityIssues.some(priority =>
      issue.toLowerCase().includes(priority)
    );

    if (isHighPriority || mentions > 100) return 'high';
    if (mentions > 50) return 'medium';
    return 'low';
  }

  private async analyzeIssuesFromData(currentOfficials: {
    federal: Representative[];
    state: Representative[];
    local: Representative[];
  }, activeRaces: ElectoralRace[]): Promise<Array<{ issue: string; importance: 'high' | 'medium' | 'low'; candidates: string[]; recentActivity: Activity[] }>> {
    const issues: Array<{ issue: string; importance: 'high' | 'medium' | 'low'; candidates: string[]; recentActivity: Activity[] }> = [];

    // Common issues to check for
    const commonIssues = ['Healthcare', 'Climate Change', 'Economy', 'Education', 'Housing', 'Transportation'];

    for (const issue of commonIssues) {
      const candidates = await this.getCandidatesForIssue(issue, activeRaces);
      const recentActivity = await this.getRecentActivityForIssue(issue, currentOfficials);

      if (candidates.length > 0 || recentActivity.length > 0) {
        issues.push({
          issue,
          importance: this.determineIssueImportance(issue, recentActivity.length * 10),
          candidates,
          recentActivity
        });
      }
    }

    return issues;
  }

  private async normalizeSchemaRace(race: SchemaElectoralRace): Promise<ElectoralRace> {
    const template = await this.getMockElectoralRace();

    const campaignFinance = race.campaignFinance
      ? {
          ...template.campaignFinance,
          totalRaised: race.campaignFinance.raised,
          totalSpent: race.campaignFinance.spent,
          individualContributions: race.campaignFinance.individualContributions ?? 0,
          pacContributions: race.campaignFinance.pacContributions ?? 0,
          selfFunding: race.campaignFinance.selfFunding ?? race.campaignFinance.cash ?? 0,
          sources: template.campaignFinance.sources.includes('schema')
            ? template.campaignFinance.sources
            : [...template.campaignFinance.sources, 'schema'],
          lastUpdated: race.campaignFinance.lastUpdated ?? new Date().toISOString(),
        }
      : template.campaignFinance;

    return {
      ...template,
      raceId: race.raceId,
      office: race.office,
      jurisdiction: race.jurisdiction ?? 'US',
      electionDate: race.electionDate,
      keyIssues: race.keyIssues.length > 0 ? race.keyIssues : template.keyIssues,
      campaignFinance,
      pollingData: race.pollingData,
      voterRegistrationDeadline: race.voterRegistrationDeadline ?? this.estimateDeadline(race.electionDate, 21),
      earlyVotingStart: race.earlyVotingStart ?? this.estimateDeadline(race.electionDate, -14),
      absenteeBallotDeadline: race.absenteeBallotDeadline ?? this.estimateDeadline(race.electionDate, 7),
      recentActivity: template.recentActivity,
      constituentQuestions: race.constituentQuestions,
      candidateResponses: race.candidateResponses,
      status: race.status,
      importance: race.importance,
    };
  }
}

/**
 * Create a geographic electoral feed instance
 */
export function createGeographicElectoralFeed(): GeographicElectoralFeed {
  return new GeographicElectoralFeed();
}<|MERGE_RESOLUTION|>--- conflicted
+++ resolved
@@ -182,26 +182,14 @@
                 divisionToReps.set(key, []);
               }
               if (row.representative) {
-<<<<<<< HEAD
                 const reps = divisionToReps.get(key);
                 if (!reps) continue;
                 reps.push({
-=======
-                const list = divisionToReps.get(key);
-                if (list) {
-                  list.push({
->>>>>>> 52bfb73b
                   id: row.representative.id,
                   name: row.representative.name,
                   party: row.representative.party ?? null,
                   office: row.representative.office,
-<<<<<<< HEAD
                 });
-=======
-                  });
-                  divisionToReps.set(key, list);
-                }
->>>>>>> 52bfb73b
               }
             }
           } else if (repErr) {
