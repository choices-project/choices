--- conflicted
+++ resolved
@@ -8,13 +8,8 @@
 import type { SupabaseClient } from '@supabase/supabase-js';
 import type { NextRequest } from 'next/server';
 
-<<<<<<< HEAD
 // eslint-disable-next-line no-restricted-imports
 import { validateOrigin } from '@/lib/http/origin';
-=======
-// eslint-disable-next-line no-restricted-imports -- canonical path required by security policy
-import { validateOrigin } from "@/lib/http/origin";
->>>>>>> 52bfb73b
 import { devLog } from '@/lib/utils/logger';
 import { getSupabaseServerClient } from '@/utils/supabase/server';
 
@@ -320,11 +315,7 @@
     const isAdmin = (adminProfile as any)?.is_admin === true;
 
     const userProfile = profile && !('error' in profile) ? profile as UserProfile : null;
-<<<<<<< HEAD
     
-=======
-
->>>>>>> 52bfb73b
     return {
       id: user.id,
       email: user.email ?? '',
