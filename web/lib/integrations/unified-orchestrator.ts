--- conflicted
+++ resolved
@@ -941,7 +941,6 @@
   }
 
   async getCandidateCorporateConnections(candidateId: string): Promise<unknown[]> {
-<<<<<<< HEAD
     logger.warn('getCandidateCorporateConnections not wired; returning empty result', { candidateId });
     return [];
   }
@@ -949,13 +948,6 @@
   async getCandidatePolicyPositions(candidateId: string): Promise<unknown[]> {
     logger.warn('getCandidatePolicyPositions not wired; returning empty result', { candidateId });
     return [];
-=======
-    return this.throwNotImplemented('getCandidateCorporateConnections', { candidateId });
-  }
-
-  async getCandidatePolicyPositions(candidateId: string): Promise<unknown[]> {
-    return this.throwNotImplemented('getCandidatePolicyPositions', { candidateId });
->>>>>>> 52bfb73b
   }
 
   private buildLookupAddress(location: UserLocation): string | null {
