--- conflicted
+++ resolved
@@ -353,11 +353,7 @@
         for (const [candidate, votes] of Object.entries(round.votes)) {
           percentages[candidate] = totalVotes > 0 ? (votes / totalVotes) * 100 : 0;
         }
-<<<<<<< HEAD
         
-=======
-
->>>>>>> 52bfb73b
         const out: {
           round: number;
           votes: Record<string, number>;
@@ -813,18 +809,11 @@
   if (!result.success) {
     throw new Error(`Failed to create snapshot: ${result.error}`);
   }
-<<<<<<< HEAD
   
   if (!result.snapshotId) {
     throw new Error('Snapshot created but no snapshotId returned');
   }
   
-=======
-
-  if (!result.snapshotId) {
-    throw new Error('Snapshot ID missing from successful finalization result');
-  }
->>>>>>> 52bfb73b
   return result.snapshotId;
 }
 
