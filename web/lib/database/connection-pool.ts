/// <reference types="node" />

/**
 * Database Connection Pool Manager
 *
 * Implements intelligent connection pooling, monitoring, and management
 * for database connections in the Choices platform.
 *
 * Created: September 15, 2025
 * Agent D - Database Specialist
 */

import type { SupabaseClient } from '@supabase/supabase-js'

import { logger } from '@/lib/utils/logger'
import { getSupabaseServerClient } from '@/utils/supabase/server'

// Connection pool configuration
export type PoolConfig = {
  minConnections: number
  maxConnections: number
  acquireTimeoutMillis: number
  idleTimeoutMillis: number
  maxLifetimeMillis: number
  validationQuery: string
  validationQueryTimeout: number
  leakDetectionThreshold: number
  connectionTimeoutMillis: number
}

// Connection pool metrics
export type PoolMetrics = {
  activeConnections: number
  idleConnections: number
  totalConnections: number
  pendingRequests: number
  connectionWaitTime: number
  connectionAcquisitionTime: number
  connectionLeaks: number
  connectionTimeouts: number
  validationFailures: number
  lastValidationTime: number
}

// Connection wrapper
type ConnectionWrapper = {
  id: string
  connection: SupabaseClient
  createdAt: number
  lastUsed: number
  isActive: boolean
  isIdle: boolean
  validationCount: number
  lastValidation: number
}

// Connection pool statistics
type PoolStats = {
  totalCreated: number
  totalDestroyed: number
  totalAcquired: number
  totalReleased: number
  totalValidated: number
  totalLeaked: number
  totalTimeouts: number
  connectionAcquisitionTime: number
  validationFailures: number
}

/**
 * Database Connection Pool Manager
 *
 * Manages database connections with intelligent pooling, monitoring, and optimization.
 */
export class ConnectionPoolManager {
  private config: PoolConfig
  private connections: Map<string, ConnectionWrapper> = new Map()
  private idleConnections: Set<string> = new Set()
  private activeConnections: Set<string> = new Set()
  private pendingRequests: Array<{
    resolve: (connectionId: string) => void
    reject: (error: Error) => void
    timestamp: number
  }> = []

  private stats: PoolStats = {
    totalCreated: 0,
    totalDestroyed: 0,
    totalAcquired: 0,
    totalReleased: 0,
    totalValidated: 0,
    totalLeaked: 0,
    totalTimeouts: 0,
    connectionAcquisitionTime: 0,
    validationFailures: 0
  }

  private isInitialized: boolean = false
  private cleanupInterval: NodeJS.Timeout | null = null
  private validationInterval: NodeJS.Timeout | null = null
  private leakDetectionInterval: NodeJS.Timeout | null = null

  constructor(config?: Partial<PoolConfig>) {
    this.config = Object.assign({}, {
      minConnections: 2,
      maxConnections: 10,
      acquireTimeoutMillis: 30000,
      idleTimeoutMillis: 600000, // 10 minutes
      maxLifetimeMillis: 1800000, // 30 minutes
      validationQuery: 'SELECT 1',
      validationQueryTimeout: 5000,
      leakDetectionThreshold: 60000, // 1 minute
      connectionTimeoutMillis: 10000,
    }, config)

    this.initialize()
  }

  /**
   * Initialize connection pool
   */
  private async initialize(): Promise<void> {
    try {
      // Create minimum connections
      await this.createMinimumConnections()

      // Start background processes
      this.startCleanupProcess()
      this.startValidationProcess()
      this.startLeakDetection()

      this.isInitialized = true
      logger.info('Connection pool initialized', {
        minConnections: this.config.minConnections,
        maxConnections: this.config.maxConnections
      })
    } catch (error) {
      logger.error('Failed to initialize connection pool', error instanceof Error ? error : new Error('Unknown error'))
      throw error
    }
  }

  /**
   * Create minimum required connections
   */
  private async createMinimumConnections(): Promise<void> {
    const promises = []

    for (let i = 0; i < this.config.minConnections; i++) {
      promises.push(this.createConnection())
    }

    await Promise.all(promises)
  }

  /**
   * Create a new database connection
   */
  private async createConnection(): Promise<string> {
    try {
      const connection = await getSupabaseServerClient()
      const connectionId = this.generateConnectionId()
      const now = Date.now()

      const wrapper: ConnectionWrapper = {
        id: connectionId,
        connection,
        createdAt: now,
        lastUsed: now,
        isActive: false,
        isIdle: true,
        validationCount: 0,
        lastValidation: now
      }

      this.connections.set(connectionId, wrapper)
      this.idleConnections.add(connectionId)
      this.stats.totalCreated++

      logger.debug('Database connection created', { connectionId })

      return connectionId
    } catch (error) {
      logger.error('Failed to create database connection', error instanceof Error ? error : new Error('Unknown error'))
      throw error
    }
  }

  /**
   * Acquire a connection from the pool
   */
  async acquireConnection(): Promise<SupabaseClient> {
    if (!this.isInitialized) {
      throw new Error('Connection pool not initialized')
    }

    const startTime = Date.now()

    try {
      // Try to get an idle connection first
      let connectionId = this.getIdleConnection()

      if (!connectionId) {
        // No idle connections, try to create a new one
        if (this.connections.size < this.config.maxConnections) {
          connectionId = await this.createConnection()
        } else {
          // Pool is full, wait for a connection to become available
          connectionId = await this.waitForConnection()
        }
      }

      if (!connectionId) {
        throw new Error('Failed to acquire connection')
      }

      // Mark connection as active
      const wrapper = this.connections.get(connectionId)
      if (!wrapper) {
<<<<<<< HEAD
        throw new Error('Connection wrapper not found')
=======
        throw new Error('Connection wrapper not found after acquisition')
>>>>>>> 52bfb73b
      }
      wrapper.isActive = true
      wrapper.isIdle = false
      wrapper.lastUsed = Date.now()

      this.idleConnections.delete(connectionId)
      this.activeConnections.add(connectionId)
      this.stats.totalAcquired++

      const acquisitionTime = Date.now() - startTime
      this.stats.connectionAcquisitionTime = acquisitionTime

      logger.debug('Connection acquired', {
        connectionId,
        acquisitionTime,
        activeConnections: this.activeConnections.size,
        idleConnections: this.idleConnections.size
      })

      return wrapper.connection
    } catch (error) {
      this.stats.totalTimeouts++
      logger.error('Failed to acquire connection', error instanceof Error ? error : new Error('Unknown error'))
      throw error
    }
  }

  /**
   * Release a connection back to the pool
   */
  async releaseConnection(connection: SupabaseClient): Promise<void> {
    try {
      // Find the connection wrapper
      let connectionId: string | null = null

      for (const [id, wrapper] of Array.from(this.connections.entries())) {
        if (wrapper.connection === connection) {
          connectionId = id
          break
        }
      }

      if (!connectionId) {
        logger.warn('Attempted to release unknown connection')
        return
      }
<<<<<<< HEAD
      
      const wrapper = this.connections.get(connectionId)
      if (!wrapper) {
        logger.warn('Attempted to release connection with missing wrapper', { connectionId })
        return
      }
      
=======

      const wrapper = this.connections.get(connectionId)
      if (!wrapper) {
        logger.warn('Connection wrapper missing on release', { connectionId })
        return
      }

>>>>>>> 52bfb73b
      // Validate connection before returning to pool
      const isValid = await this.validateConnection(wrapper)

      if (isValid) {
        // Return to idle pool
        wrapper.isActive = false
        wrapper.isIdle = true
        wrapper.lastUsed = Date.now()

        this.activeConnections.delete(connectionId)
        this.idleConnections.add(connectionId)
        this.stats.totalReleased++

        logger.debug('Connection released', {
          connectionId,
          activeConnections: this.activeConnections.size,
          idleConnections: this.idleConnections.size
        })
      } else {
        // Connection is invalid, destroy it
        await this.destroyConnection(connectionId)
        logger.warn('Invalid connection destroyed', { connectionId })
      }
    } catch (error) {
      logger.error('Error releasing connection', error instanceof Error ? error : new Error('Unknown error'))
    }
  }

  /**
   * Get an idle connection
   */
  private getIdleConnection(): string | null {
    if (this.idleConnections.size === 0) {
      return null
    }

    const connectionId = this.idleConnections.values().next().value
    if (connectionId === undefined) {
      return null
    }

    this.idleConnections.delete(connectionId)

    return connectionId
  }

  /**
   * Wait for a connection to become available
   */
  private async waitForConnection(): Promise<string> {
    return new Promise((resolve, reject) => {
      const timeout = setTimeout(() => {
        const index = this.pendingRequests.findIndex(req => req.resolve === resolve)
        if (index !== -1) {
          this.pendingRequests.splice(index, 1)
        }
        reject(new Error('Connection acquisition timeout'))
      }, this.config.acquireTimeoutMillis)

      this.pendingRequests.push({
        resolve: (connectionId: string) => {
          clearTimeout(timeout)
          resolve(connectionId)
        },
        reject: (error: Error) => {
          clearTimeout(timeout)
          reject(error)
        },
        timestamp: Date.now()
      })
    })
  }

  /**
   * Validate a connection
   */
  private async validateConnection(wrapper: ConnectionWrapper): Promise<boolean> {
    try {
      const startTime = Date.now()

      // Execute validation query
      const { error } = await wrapper.connection
        .from('polls')
        .select('id')
        .limit(1)

      const validationTime = Date.now() - startTime
      wrapper.validationCount++
      wrapper.lastValidation = Date.now()
      this.stats.totalValidated++

      if (error) {
        logger.warn('Connection validation failed', error, {
          connectionId: wrapper.id,
          validationTime
        })
        return false
      }

      logger.debug('Connection validated', {
        connectionId: wrapper.id,
        validationTime,
        validationCount: wrapper.validationCount
      })

      return true
    } catch (error) {
      this.stats.validationFailures++
      logger.error('Connection validation error', error instanceof Error ? error : new Error('Unknown error'), {
        connectionId: wrapper.id
      })
      return false
    }
  }

  /**
   * Destroy a connection
   */
  private async destroyConnection(connectionId: string): Promise<void> {
    try {
      const wrapper = this.connections.get(connectionId)
      if (!wrapper) {
        return
      }

      // Close the connection if it has a close method
      if (wrapper.connection && 'close' in wrapper.connection && typeof wrapper.connection.close === 'function') {
        await (wrapper.connection as { close: () => Promise<void> }).close()
      }

      // Remove from all sets
      this.connections.delete(connectionId)
      this.idleConnections.delete(connectionId)
      this.activeConnections.delete(connectionId)

      this.stats.totalDestroyed++

      logger.debug('Connection destroyed', { connectionId })
    } catch (error) {
      logger.error('Error destroying connection', error instanceof Error ? error : new Error('Unknown error'), {
        connectionId
      })
    }
  }

  /**
   * Start cleanup process for idle connections
   */
  private startCleanupProcess(): void {
    this.cleanupInterval = setInterval(async () => {
      await this.cleanupIdleConnections()
    }, 60000) // Every minute
  }

  /**
   * Start validation process for connections
   */
  private startValidationProcess(): void {
    this.validationInterval = setInterval(async () => {
      await this.validateAllConnections()
    }, 300000) // Every 5 minutes
  }

  /**
   * Start leak detection process
   */
  private startLeakDetection(): void {
    this.leakDetectionInterval = setInterval(() => {
      this.detectConnectionLeaks()
    }, 30000) // Every 30 seconds
  }

  /**
   * Clean up idle connections
   */
  private async cleanupIdleConnections(): Promise<void> {
    const now = Date.now()
    const connectionsToDestroy: string[] = []

    for (const connectionId of Array.from(this.idleConnections)) {
      const wrapper = this.connections.get(connectionId)
      if (!wrapper) {
<<<<<<< HEAD
        continue
      }
      
=======
        // Skip if wrapper disappeared
        continue
      }

>>>>>>> 52bfb73b
      // Check if connection is too old
      if (now - wrapper.createdAt > this.config.maxLifetimeMillis) {
        connectionsToDestroy.push(connectionId)
        continue
      }

      // Check if connection has been idle too long
      if (now - wrapper.lastUsed > this.config.idleTimeoutMillis) {
        connectionsToDestroy.push(connectionId)
        continue
      }
    }

    // Destroy old/idle connections (but keep minimum)
    const toDestroy = connectionsToDestroy.slice(0, Math.max(0, connectionsToDestroy.length - this.config.minConnections))

    for (const connectionId of toDestroy) {
      await this.destroyConnection(connectionId)
    }

    if (toDestroy.length > 0) {
      logger.info('Cleaned up idle connections', {
        destroyed: toDestroy.length,
        remaining: this.connections.size
      })
    }
  }

  /**
   * Validate all connections
   */
  private async validateAllConnections(): Promise<void> {
    const validationPromises = []

    for (const [connectionId, wrapper] of Array.from(this.connections.entries())) {
      validationPromises.push(
        this.validateConnection(wrapper).then(isValid => {
          if (!isValid) {
            return this.destroyConnection(connectionId)
          }
          return undefined
        })
      )
    }

    await Promise.all(validationPromises)
  }

  /**
   * Detect connection leaks
   */
  private detectConnectionLeaks(): void {
    const now = Date.now()

    for (const connectionId of Array.from(this.activeConnections)) {
      const wrapper = this.connections.get(connectionId)
      if (!wrapper) {
        continue
      }
<<<<<<< HEAD
      
=======

>>>>>>> 52bfb73b
      if (now - wrapper.lastUsed > this.config.leakDetectionThreshold) {
        this.stats.totalLeaked++
        logger.warn('Connection leak detected', {
          connectionId,
          lastUsed: wrapper.lastUsed,
          age: now - wrapper.lastUsed
        })
      }
    }
  }

  /**
   * Get connection pool metrics
   */
  getMetrics(): PoolMetrics {
    const now = Date.now()
    const pendingWaitTime = this.pendingRequests.length > 0
      ? now - Math.min(...this.pendingRequests.map(req => req.timestamp))
      : 0

    return {
      activeConnections: this.activeConnections.size,
      idleConnections: this.idleConnections.size,
      totalConnections: this.connections.size,
      pendingRequests: this.pendingRequests.length,
      connectionWaitTime: pendingWaitTime,
      connectionAcquisitionTime: this.stats.connectionAcquisitionTime,
      connectionLeaks: this.stats.totalLeaked,
      connectionTimeouts: this.stats.totalTimeouts,
      validationFailures: this.stats.validationFailures,
      lastValidationTime: now
    }
  }

  /**
   * Get connection pool statistics
   */
  getStats(): PoolStats {
    return { ...this.stats }
  }

  /**
   * Get pool health status
   */
  getHealthStatus(): {
    status: 'healthy' | 'degraded' | 'unhealthy'
    issues: string[]
    recommendations: string[]
  } {
    const metrics = this.getMetrics()
    const issues: string[] = []
    const recommendations: string[] = []

    // Check connection utilization
    const utilizationRate = (metrics.activeConnections / this.config.maxConnections) * 100

    if (utilizationRate > 90) {
      issues.push('High connection utilization')
      recommendations.push('Consider increasing maxConnections')
    }

    // Check for connection leaks
    if (metrics.connectionLeaks > 0) {
      issues.push('Connection leaks detected')
      recommendations.push('Review connection release patterns')
    }

    // Check for timeouts
    if (metrics.connectionTimeouts > 0) {
      issues.push('Connection acquisition timeouts')
      recommendations.push('Consider increasing acquireTimeoutMillis')
    }

    // Check for validation failures
    if (metrics.validationFailures > 0) {
      issues.push('Connection validation failures')
      recommendations.push('Check database connectivity and configuration')
    }

    // Check for pending requests
    if (metrics.pendingRequests > 0) {
      issues.push('Pending connection requests')
      recommendations.push('Consider increasing maxConnections or reducing load')
    }

    let status: 'healthy' | 'degraded' | 'unhealthy'
    if (issues.length === 0) {
      status = 'healthy'
    } else if (issues.length <= 2) {
      status = 'degraded'
    } else {
      status = 'unhealthy'
    }

    return { status, issues, recommendations }
  }

  /**
   * Generate unique connection ID
   */
  private generateConnectionId(): string {
    return `conn_${Date.now()}_${Math.random().toString(36).substr(2, 9)}`
  }

  /**
   * Shutdown connection pool
   */
  async shutdown(): Promise<void> {
    logger.info('Shutting down connection pool')

    // Clear intervals
    if (this.cleanupInterval) {
      clearInterval(this.cleanupInterval)
    }
    if (this.validationInterval) {
      clearInterval(this.validationInterval)
    }
    if (this.leakDetectionInterval) {
      clearInterval(this.leakDetectionInterval)
    }

    // Reject pending requests
    for (const request of this.pendingRequests) {
      request.reject(new Error('Connection pool shutdown'))
    }
    this.pendingRequests = []

    // Destroy all connections
    const destroyPromises = Array.from(this.connections.keys()).map(connectionId =>
      this.destroyConnection(connectionId)
    )

    await Promise.all(destroyPromises)

    this.isInitialized = false
    logger.info('Connection pool shutdown complete')
  }
}

// Global connection pool instance
let connectionPool: ConnectionPoolManager | null = null

/**
 * Get or create connection pool instance
 */
export function getConnectionPool(config?: Partial<PoolConfig>): ConnectionPoolManager {
  if (!connectionPool) {
    connectionPool = new ConnectionPoolManager(config)
  }
  return connectionPool
}

/**
 * Shutdown connection pool
 */
export async function shutdownConnectionPool(): Promise<void> {
  if (connectionPool) {
    await connectionPool.shutdown()
    connectionPool = null
  }
}

export default ConnectionPoolManager<|MERGE_RESOLUTION|>--- conflicted
+++ resolved
@@ -217,11 +217,7 @@
       // Mark connection as active
       const wrapper = this.connections.get(connectionId)
       if (!wrapper) {
-<<<<<<< HEAD
         throw new Error('Connection wrapper not found')
-=======
-        throw new Error('Connection wrapper not found after acquisition')
->>>>>>> 52bfb73b
       }
       wrapper.isActive = true
       wrapper.isIdle = false
@@ -268,7 +264,6 @@
         logger.warn('Attempted to release unknown connection')
         return
       }
-<<<<<<< HEAD
       
       const wrapper = this.connections.get(connectionId)
       if (!wrapper) {
@@ -276,15 +271,6 @@
         return
       }
       
-=======
-
-      const wrapper = this.connections.get(connectionId)
-      if (!wrapper) {
-        logger.warn('Connection wrapper missing on release', { connectionId })
-        return
-      }
-
->>>>>>> 52bfb73b
       // Validate connection before returning to pool
       const isValid = await this.validateConnection(wrapper)
 
@@ -467,16 +453,9 @@
     for (const connectionId of Array.from(this.idleConnections)) {
       const wrapper = this.connections.get(connectionId)
       if (!wrapper) {
-<<<<<<< HEAD
         continue
       }
       
-=======
-        // Skip if wrapper disappeared
-        continue
-      }
-
->>>>>>> 52bfb73b
       // Check if connection is too old
       if (now - wrapper.createdAt > this.config.maxLifetimeMillis) {
         connectionsToDestroy.push(connectionId)
@@ -536,11 +515,7 @@
       if (!wrapper) {
         continue
       }
-<<<<<<< HEAD
       
-=======
-
->>>>>>> 52bfb73b
       if (now - wrapper.lastUsed > this.config.leakDetectionThreshold) {
         this.stats.totalLeaked++
         logger.warn('Connection leak detected', {
