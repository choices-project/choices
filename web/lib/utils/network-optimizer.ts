--- conflicted
+++ resolved
@@ -69,17 +69,9 @@
     }
 
     // Check if request is already in progress
-<<<<<<< HEAD
     const queuedRequest = this.requestQueue.get(cacheKey);
     if (queuedRequest) {
       return queuedRequest as Promise<T>;
-=======
-    if (this.requestQueue.has(cacheKey)) {
-      const inFlight = this.requestQueue.get(cacheKey);
-      if (inFlight) {
-        return inFlight as Promise<T>;
-      }
->>>>>>> 52bfb73b
     }
 
     // Make the request
