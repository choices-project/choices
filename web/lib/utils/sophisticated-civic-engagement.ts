--- conflicted
+++ resolved
@@ -26,10 +26,6 @@
 
 import { isFeatureEnabled } from '@/lib/core/feature-flags';
 import { logger } from '@/lib/utils/logger';
-<<<<<<< HEAD
-=======
-import type { CivicAction } from '@/types/database';
->>>>>>> 52bfb73b
 import type { TrustTier } from '@/types/features/analytics';
 import { getSupabaseServerClient } from '@/utils/supabase/server';
 
@@ -346,16 +342,8 @@
 ): Promise<RepresentativeData[]> {
   assertCivicEngagementEnabled('getRepresentativesByLocation');
   try {
-<<<<<<< HEAD
     // In a real implementation, this would query the representatives_core table
     // with sophisticated filtering based on trust scores, contact frequency, etc.
-=======
-    const supabase = await getSupabaseServerClient();
-    if (!supabase) {
-      logger.error('Failed to get Supabase client for fetching representatives');
-      return [];
-    }
->>>>>>> 52bfb73b
 
     logger.info('Fetching representatives by location', {
       location,
