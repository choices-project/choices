--- conflicted
+++ resolved
@@ -7,10 +7,6 @@
 import { Eye, EyeOff, User, Lock, Fingerprint, CheckCircle2, AlertCircle } from 'lucide-react'
 import { clientSession } from '@/lib/client-session'
 import { safeBrowserAccess } from '@/lib/ssr-safe'
-<<<<<<< HEAD
-import { isFeatureEnabled } from '@/lib/core/feature-flags'
-=======
->>>>>>> b77b2335
 
 export default function LoginPage() {
   const [email, setEmail] = useState('')
@@ -26,14 +22,8 @@
   const searchParams = useSearchParams()
   const redirectTo = searchParams.get('redirectTo') || '/dashboard'
 
-  // Check biometric support on component mount (only if WEBAUTHN feature is enabled)
+  // Check biometric support on component mount
   useEffect(() => {
-    if (!isFeatureEnabled('WEBAUTHN')) {
-      setBiometricSupported(false)
-      setBiometricAvailable(false)
-      return
-    }
-
     const checkBiometricSupport = async () => {
       try {
         // Check if WebAuthn is supported
@@ -49,10 +39,10 @@
           // In a real implementation, you would check for existing credentials
           setBiometricAvailable(true)
         }
-      } catch (error) {
-        // narrow 'unknown' → Error
-        const err = error instanceof Error ? error : new Error(String(error));
-        logger.error('Error checking biometric support:', err)
+          } catch (error) {
+      // narrow 'unknown' → Error
+      const err = error instanceof Error ? error : new Error(String(error));
+      logger.error('Error checking biometric support:', err)
         setBiometricSupported(false)
         setBiometricAvailable(false)
       }
@@ -99,11 +89,6 @@
   }
 
   const handleBiometricLogin = async () => {
-    if (!isFeatureEnabled('WEBAUTHN')) {
-      setError('Biometric authentication is not available')
-      return
-    }
-
     setLoading(true)
     setError(null)
     setMessage(null)
@@ -298,16 +283,14 @@
                   {showPassword ? <EyeOff className="h-5 w-5" /> : <Eye className="h-5 w-5" />}
                 </button>
               </div>
-              {isFeatureEnabled('WEBAUTHN') && (
-                <p className="mt-1 text-xs text-gray-500">
-                  If you don't have a password, you can use biometric authentication
-                </p>
-              )}
+              <p className="mt-1 text-xs text-gray-500">
+                If you don't have a password, you can use biometric authentication
+              </p>
             </div>
           </div>
 
-          {/* Biometric Authentication - Only show if WEBAUTHN feature is enabled */}
-          {isFeatureEnabled('WEBAUTHN') && biometricSupported && biometricAvailable && (
+          {/* Biometric Authentication */}
+          {biometricSupported && biometricAvailable && (
             <div className="space-y-4">
               <div className="relative">
                 <div className="absolute inset-0 flex items-center">
