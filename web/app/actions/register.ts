'use server';

import { headers } from 'next/headers';
import { z } from 'zod';


// Import the existing ServerActionContext type

import { TypeGuardError } from '@/lib/core/types/guards';
import { logger } from '@/lib/utils/logger';

import type { ServerActionContext } from '../../lib/core/auth/server-actions';
import { getSupabaseServerClient, getSupabaseAdminClient } from '../../utils/supabase/server';

/**
 * @fileoverview User Registration Server Action
 *
 * Secure user registration action with comprehensive validation, security features,
 * and fraud prevention. Handles user account creation with email verification,
 * username validation, and security logging.
 *
 * @author Choices Platform Team
 * @created 2025-10-24
 * @version 2.0.0
 * @since 1.0.0
 */

const RegisterForm = z.object({
  email: z.string().email('Invalid email'),
  username: z
    .string()
    .min(3, 'Username too short')
    .max(20, 'Username too long')
    .regex(/^[a-z0-9_]+$/i, 'Alphanumeric/underscore only'),
  password: z.string().min(8, 'Password must be at least 8 characters'),
});

export async function register(
  formData: FormData,
  context: ServerActionContext
): Promise<{ ok: true; userId?: string } | { ok: false; error: string; fieldErrors?: Record<string, string> }> {
  try {
    // Sanitize FormData before logging
    const { sanitizeFormData } = await import('@/lib/utils/log-sanitizer');
    logger.info('Register function called with formData', { entries: sanitizeFormData(formData) });
    logger.info('Register function called with context', { context });

    // Always use real Supabase for registration
    logger.info('NEXT_PUBLIC_SUPABASE_URL', { url: process.env.NEXT_PUBLIC_SUPABASE_URL });
    logger.info('NODE_ENV', { env: process.env.NODE_ENV });

    const supabase = await getSupabaseServerClient();
    logger.info('Supabase client created', { created: !!supabase });

    // ---- context usage (security + provenance) ----
    const h = await headers();
    const ipAddress = context.ipAddress ?? h.get('x-forwarded-for') ?? 'unknown';
    const userAgent = context.userAgent ?? h.get('user-agent') ?? 'unknown';

    // No authenticated caller should be registering a new account
    if (context.userId) {
      logger.warn('Registration attempt from authenticated user', {
        userId: context.userId,
        ipAddress,
        userAgent,
      });
      return { ok: false, error: 'Already authenticated' };
    }

    // ---- validate input ----
    const payload = {
      email: String(formData.get('email') ?? ''),
      username: String(formData.get('username') ?? ''),
      password: String(formData.get('password') ?? ''),
    };
<<<<<<< HEAD
    
    // Debug logging (payload already sanitized - no password in object)
    logger.info('Register payload received', { payload: { ...payload, password: '***' } });
    logger.info('FormData entries', { entries: sanitizeFormData(formData) });
    
=======

    // Debug logging with security context
    logger.info('Register payload received', {
      payload,
      ipAddress,
      userAgent,
    });
    logger.info('FormData entries', { entries: Array.from(formData.entries()) });

>>>>>>> 52bfb73b
    const data = RegisterForm.parse(payload);

    // ---- idempotent user creation ----
    // Note: supabase client already obtained above

    // Note: We don't need to check for existing users here
    // Supabase signUp will handle duplicates and return appropriate errors
    logger.info('Proceeding with user registration');

    // Check for existing username in user_profiles table
    logger.info('Checking for existing username', { username: data.username.toLowerCase() });
    const { data: existingUsername, error: usernameError } = await supabase
      .from('user_profiles')
      .select('user_id')
      .eq('username', data.username.toLowerCase())
      .single();

    if (usernameError && usernameError.code !== 'PGRST116') { // PGRST116 is "not found" which is expected
      logger.error('Error checking existing username:', usernameError);
      logger.error('Failed to check existing username', new Error(usernameError.message));
      return { ok: false, error: `Failed to check existing username: ${usernameError.message}` };
    }

    if (existingUsername) {
      logger.warn('Registration attempt with existing username', {
        username: data.username,
        ipAddress,
        userAgent,
      });
      return { ok: false, error: 'Username already taken' };
    }

    logger.info('No existing username found, proceeding with user creation');

    // CORRECT APPROACH: Use Admin API for test users, normal auth for production
    const isTestUser = data.email.includes('@example.com') || data.email.includes('test');

    if (isTestUser) {
      logger.info('🔍 Creating test user via Admin API (bypasses email confirmation)...');
      const serviceRoleClient = await getSupabaseAdminClient();
      const { data: authUserData, error: authError } = await serviceRoleClient.auth.admin.createUser({
        email: data.email.toLowerCase(),
        password: data.password,
        email_confirm: true, // Skip email confirmation for test users
        user_metadata: {
          username: data.username.toLowerCase(),
          display_name: data.username
        }
      });

      if (authError) {
        logger.error('🚨 Failed to create test user via Admin API', authError, {
          error: authError.message,
          details: authError
        });
        return { ok: false, error: `Failed to create test user account: ${authError.message}` };
      }

      if (!authUserData.user) {
        logger.error('🚨 No user returned from Admin API test user creation');
        return { ok: false, error: 'Failed to create test user account - no user returned' };
      }

      logger.info('✅ Test user created successfully via Admin API', {
        userId: authUserData.user.id,
        email: authUserData.user.email
      });

      const authUser = authUserData.user;

      // Create user profile using service role client (bypasses RLS)
      logger.info('🔍 About to create user profile', {
        userId: authUser.id,
        username: data.username.toLowerCase(),
        email: data.email.toLowerCase()
      });

      const { error: profileError } = await serviceRoleClient
        .from('user_profiles')
        .insert({
          id: crypto.randomUUID(),
          user_id: authUser.id,
          username: data.username.toLowerCase(),
          email: data.email.toLowerCase(),
          bio: '',
          is_active: true,
          trust_tier: 'T1'
        });

      if (profileError) {
        logger.error('Failed to create user profile', new Error(profileError.message));
        logger.error('Profile error details:', profileError);
        return { ok: false, error: `Failed to create user profile: ${profileError.message}` };
      }

      logger.info('✅ User profile created successfully');

      // Create user role
      // Note: user_roles table type not in Database type definition
      const { error: roleError } = await (serviceRoleClient as unknown as {
        from: (table: string) => {
          insert: (data: Record<string, unknown>) => Promise<{ error: { message: string } | null }>
        }
      })
        .from('user_roles')
        .insert({
          user_id: authUser.id,
          role: 'user',
          is_active: true
        });

      if (roleError) {
        logger.error('Failed to create user role', new Error(roleError.message));
        logger.error('Role error details:', roleError);
        return { ok: false, error: `Failed to create user role: ${roleError.message}` };
      }

      logger.info('✅ User role created successfully');

      return { ok: true, userId: authUser.id };
    } else {
      // PRODUCTION: Use normal Supabase auth signup
      logger.info('🔍 Creating production user via normal signup...');
      const { data: authUserData, error: authError } = await supabase.auth.signUp({
        email: data.email.toLowerCase(),
        password: data.password,
        options: {
          data: {
            username: data.username.toLowerCase(),
            display_name: data.username
          }
        }
      });

      if (authError) {
        logger.error('🚨 Failed to create production user via normal signup', authError, {
          error: authError.message,
          details: authError
        });
        return { ok: false, error: `Failed to create user account: ${authError.message}` };
      }

      if (!authUserData.user) {
        logger.error('🚨 No user returned from normal signup');
        return { ok: false, error: 'Failed to create user account - no user returned' };
      }

      logger.info('✅ Production user created successfully via normal signup', {
        userId: authUserData.user.id,
        email: authUserData.user.email,
        emailConfirmed: authUserData.user.email_confirmed_at,
        needsConfirmation: !authUserData.user.email_confirmed_at
      });

      const authUser = authUserData.user;

      // CRITICAL: Wait for auth user to be fully committed to database
      logger.info('⏳ Waiting for auth user to be fully committed...');
      await new Promise(resolve => setTimeout(resolve, 1000)); // Wait 1 second

      // Create user profile using service role client (bypasses RLS)
      const serviceRoleClient = await getSupabaseAdminClient();

      // CRITICAL DEBUGGING: Verify auth user exists before creating profile
      logger.info('🔍 Verifying auth user exists before profile creation...');
      const { data: authUserCheck, error: authUserCheckError } = await serviceRoleClient.auth.admin.getUserById(authUser.id);

      if (authUserCheckError || !authUserCheck.user) {
        logger.error('🚨 Auth user not found before profile creation', authUserCheckError ?? new Error('Unknown error'), {
          error: authUserCheckError?.message,
          userId: authUser.id,
          authUserData: authUserData
        });
        return { ok: false, error: `Auth user not found before profile creation: ${authUserCheckError?.message}` };
      }

      logger.info('✅ Auth user verified before profile creation', {
        userId: authUserCheck.user.id,
        email: authUserCheck.user.email
      });

      logger.info('🔍 About to create user profile', {
        userId: authUser.id,
        username: data.username.toLowerCase(),
        email: data.email.toLowerCase()
      });

      const { error: profileError } = await serviceRoleClient
        .from('user_profiles')
        .insert({
          id: crypto.randomUUID(),
          user_id: authUser.id,
          username: data.username.toLowerCase(),
          email: data.email.toLowerCase(),
          bio: '',
          is_active: true,
          trust_tier: 'T1'
        });

      if (profileError) {
        logger.error('Failed to create user profile', new Error(profileError.message));
        logger.error('Profile error details:', profileError);
        return { ok: false, error: `Failed to create user profile: ${profileError.message}` };
      }

      logger.info('✅ User profile created successfully');

      // Create user role
      // Note: user_roles table type not in Database type definition
      const { error: roleError } = await (serviceRoleClient as unknown as {
        from: (table: string) => {
          insert: (data: Record<string, unknown>) => Promise<{ error: { message: string } | null }>
        }
      })
        .from('user_roles')
        .insert({
          user_id: authUser.id,
          role: 'user',
          is_active: true
        });

      if (roleError) {
        logger.error('Failed to create user role', new Error(roleError.message));
        logger.error('Role error details:', roleError);
        return { ok: false, error: `Failed to create user role: ${roleError.message}` };
      }

      logger.info('✅ User role created successfully');

      return { ok: true, userId: authUser.id };
    }
  } catch (err) {
    // Check if this is a Next.js redirect (expected behavior)
    if (err instanceof Error && err.message === 'NEXT_REDIRECT') {
      logger.info('✅ Registration completed successfully, redirecting to onboarding');
      // Re-throw the redirect error so Next.js can handle it
      throw err;
    }

    if (err instanceof TypeGuardError) {
      logger.warn('Register type validation failed', { error: err.message });
      return { ok: false, error: `Invalid input: ${err.message}` };
    }
    if (err instanceof z.ZodError) {
      const fieldErrors = err.issues.reduce((acc, issue) => {
        acc[issue.path.join('.')] = issue.message;
        return acc;
      }, {} as Record<string, string>);

      logger.warn('Register validation failed', { fieldErrors });
      return { ok: false, error: 'Validation failed', fieldErrors };
    }
    logger.error('Register action failed', err instanceof Error ? err : new Error(String(err)));
    logger.error('Registration error details:', err);
    return { ok: false, error: `Registration failed: ${err instanceof Error ? err.message : String(err)}` };
  }
}
<|MERGE_RESOLUTION|>--- conflicted
+++ resolved
@@ -73,23 +73,11 @@
       username: String(formData.get('username') ?? ''),
       password: String(formData.get('password') ?? ''),
     };
-<<<<<<< HEAD
     
     // Debug logging (payload already sanitized - no password in object)
     logger.info('Register payload received', { payload: { ...payload, password: '***' } });
     logger.info('FormData entries', { entries: sanitizeFormData(formData) });
     
-=======
-
-    // Debug logging with security context
-    logger.info('Register payload received', {
-      payload,
-      ipAddress,
-      userAgent,
-    });
-    logger.info('FormData entries', { entries: Array.from(formData.entries()) });
-
->>>>>>> 52bfb73b
     const data = RegisterForm.parse(payload);
 
     // ---- idempotent user creation ----
