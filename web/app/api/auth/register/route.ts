--- conflicted
+++ resolved
@@ -64,7 +64,6 @@
     }
     if (Object.keys(missingFields).length > 0) {
       return validationError(missingFields, 'Email, password, and username are required')
-<<<<<<< HEAD
     }
 
     if (!email || !password || !username) {
@@ -73,8 +72,6 @@
         password: !password ? 'Password is required' : '',
         username: !username ? 'Username is required' : '',
       });
-=======
->>>>>>> 52bfb73b
     }
     
     const ensuredEmail = email;
