--- conflicted
+++ resolved
@@ -20,12 +20,7 @@
 
   // Get or create CSRF token
   const csrfToken = await getOrSetCsrfCookie();
-<<<<<<< HEAD
   
-=======
-  logger.info('CSRF token retrieved', { tokenLength: csrfToken.length });
-
->>>>>>> 52bfb73b
   // Create response with token nested under data.token
   const response = successResponse({
     csrfToken,
