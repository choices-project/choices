--- conflicted
+++ resolved
@@ -15,11 +15,7 @@
 import { withErrorHandling, successResponse, forbiddenError, validationError, errorResponse } from '@/lib/api';
 import { isFeatureEnabled } from '@/lib/core/feature-flags';
 import { devLog } from '@/lib/utils/logger';
-<<<<<<< HEAD
 import type { TablesInsert } from '@/types/supabase';
-=======
-import type { Json, TablesInsert } from '@/types/supabase';
->>>>>>> 52bfb73b
 import { getSupabaseServerClient } from '@/utils/supabase/server';
 
 export const POST = withErrorHandling(async (request: NextRequest) => {
@@ -65,12 +61,7 @@
       return successResponse({ recorded: false, reason: 'bot' });
     }
 
-<<<<<<< HEAD
     // Persist analytics event according to typed schema (best-effort)
-=======
-    // Persist analytics event according to typed schema
-    // event_data is Json type which accepts Record<string, unknown>
->>>>>>> 52bfb73b
     const payload: TablesInsert<'analytics_events'> = {
       event_type: 'share',
       event_data: {
@@ -78,21 +69,13 @@
         poll_id,
         placement: placement ?? 'unknown',
         content_type: content_type ?? 'poll'
-<<<<<<< HEAD
       } as unknown as any,
-=======
-      } as Json,
->>>>>>> 52bfb73b
       user_agent: userAgent,
       referrer: request.headers.get('referer'),
       // ip_address is unknown-typed; omit to avoid type issues across environments
       created_at: new Date().toISOString()
     };
-<<<<<<< HEAD
     const { error } = await (supabase as any)
-=======
-    const { error } = await supabase
->>>>>>> 52bfb73b
       .from('analytics_events')
       .insert(payload);
     if (error) {
@@ -149,16 +132,9 @@
     const platformBreakdown: Record<string, number> = {};
     const pollShares: Record<string, number> = {};
 
-<<<<<<< HEAD
     shareEvents?.forEach((event: any) => {
       const eventPlatform = event.event_data?.platform || 'unknown';
       const eventPollId = event.event_data?.poll_id;
-=======
-    shareEvents?.forEach((event) => {
-      const eventData = event.event_data as Record<string, unknown> | null;
-      const eventPlatform = (eventData?.platform as string) || 'unknown';
-      const eventPollId = eventData?.poll_id as string | undefined;
->>>>>>> 52bfb73b
 
       platformBreakdown[eventPlatform] = (platformBreakdown[eventPlatform] || 0) + 1;
 
