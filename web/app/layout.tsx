
<<<<<<< HEAD
import type { Metadata } from 'next'
import { cookies, headers } from 'next/headers'
import type { AbstractIntlMessages } from 'next-intl';
import React from 'react'
=======
import type { Metadata } from 'next';
import { cookies, headers } from 'next/headers';
import type { AbstractIntlMessages } from 'next-intl';
import React from 'react';
>>>>>>> 52bfb73b

import { SkipNavLink, SkipNavTarget } from '@/components/accessibility/SkipNavLink';
import SiteFooter from '@/components/layout/SiteFooter';
import {
  DEFAULT_LOCALE,
  LOCALE_COOKIE_NAME,
  type SupportedLocale,
  resolveLocale,
} from '@/lib/i18n/config';

import { Providers } from './providers';
import './globals.css';

export const metadata: Metadata = {
  title: 'Choices - Democratic Polling Platform',
  description: 'A privacy-first, unbiased polling platform for democratic participation',
  metadataBase: new URL(process.env.NEXT_PUBLIC_SITE_URL ?? 'https://choices.vote'),
  manifest: '/manifest.json',
  appleWebApp: {
    capable: true,
    statusBarStyle: 'default',
    title: 'Choices',
  },
  formatDetection: {
    telephone: false,
  },
  openGraph: {
    title: 'Choices - Democratic Polling Platform',
    description: 'Join a privacy-first civic network for unbiased polling and community action.',
    url: process.env.NEXT_PUBLIC_SITE_URL ?? 'https://choices.vote',
    siteName: 'Choices',
    images: [
      {
        url: '/og/choices-og.png',
        width: 1200,
        height: 630,
        alt: 'Choices logo with civic engagement charts',
      },
    ],
    type: 'website',
  },
  twitter: {
    card: 'summary_large_image',
    site: '@choices_vote',
    creator: '@choices_vote',
    title: 'Choices - Privacy-First Civic Platform',
    description: 'Vote on issues, manage civic actions, and track impact with real-time analytics.',
    images: ['/og/choices-og.png'],
  },
};

export const viewport = {
  width: 'device-width',
  initialScale: 1,
  maximumScale: 5,
  userScalable: true,
  themeColor: '#3b82f6',
};

type IntlMessages = AbstractIntlMessages;

async function loadMessages(locale: SupportedLocale): Promise<IntlMessages> {
  switch (locale) {
    case 'es':
      return (await import('@/messages/es.json')).default;
    case 'en':
    default:
      return (await import('@/messages/en.json')).default;
  }
}

export default async function RootLayout({
  children,
}: {
  children: React.ReactNode;
}) {
  const cookieStore = cookies();
  const headerStore = headers();
  const cookieLocale = cookieStore.get(LOCALE_COOKIE_NAME)?.value;
  const acceptLanguage = headerStore.get('accept-language');
  const locale = resolveLocale(cookieLocale, acceptLanguage);

  const messages = await loadMessages(locale);

  return (
    <html lang={locale ?? DEFAULT_LOCALE}>
      <head>
        {/* Preload critical resources */}
        <link rel="preload" href="/icons/icon-192x192.svg" as="image" />
        <link rel="preload" href="/manifest.json" as="fetch" crossOrigin="anonymous" />

        {/* PWA Manifest */}
        <link rel="manifest" href="/manifest.json" />

        {/* PWA Icons - Optimized loading */}
        <link rel="icon" href="/icons/icon-192x192.svg" />
        <link rel="apple-touch-icon" href="/icons/icon-192x192.svg" />
        <link rel="apple-touch-icon" sizes="72x72" href="/icons/icon-72x72.svg" />
        <link rel="apple-touch-icon" sizes="96x96" href="/icons/icon-96x96.svg" />
        <link rel="apple-touch-icon" sizes="128x128" href="/icons/icon-128x128.svg" />
        <link rel="apple-touch-icon" sizes="144x144" href="/icons/icon-144x144.svg" />
        <link rel="apple-touch-icon" sizes="152x152" href="/icons/icon-152x152.svg" />
        <link rel="apple-touch-icon" sizes="192x192" href="/icons/icon-192x192.svg" />
        <link rel="apple-touch-icon" sizes="384x384" href="/icons/icon-384x384.svg" />
        <link rel="apple-touch-icon" sizes="512x512" href="/icons/icon-512x512.svg" />

        {/* PWA Meta Tags */}
        <meta name="apple-mobile-web-app-capable" content="yes" />
        <meta name="apple-mobile-web-app-status-bar-style" content="default" />
        <meta name="apple-mobile-web-app-title" content="Choices" />
        <meta name="mobile-web-app-capable" content="yes" />
        <meta name="msapplication-TileColor" content="#3b82f6" />
        <meta name="msapplication-tileImage" content="/icons/icon-144x144.svg" />
        <meta name="msapplication-config" content="/browserconfig.xml" />

        {/* PWA Theme */}
        <meta name="theme-color" content="#3b82f6" />
        <meta name="background-color" content="#ffffff" />

        {/* Performance optimizations */}
        <meta name="viewport" content="width=device-width, initial-scale=1, viewport-fit=cover" />
        <meta name="format-detection" content="telephone=no" />
      </head>
      <body className="bg-slate-50 text-gray-900">
        <SkipNavLink />
        <Providers locale={locale} messages={messages}>
          <SkipNavTarget>
            <main className="min-h-screen bg-slate-50">
              {children}
            </main>
          </SkipNavTarget>
          <SiteFooter />
        </Providers>

        {/* PWA Background is handled in app layout */}
      </body>
    </html>
  );
}<|MERGE_RESOLUTION|>--- conflicted
+++ resolved
@@ -1,15 +1,8 @@
 
-<<<<<<< HEAD
 import type { Metadata } from 'next'
 import { cookies, headers } from 'next/headers'
 import type { AbstractIntlMessages } from 'next-intl';
 import React from 'react'
-=======
-import type { Metadata } from 'next';
-import { cookies, headers } from 'next/headers';
-import type { AbstractIntlMessages } from 'next-intl';
-import React from 'react';
->>>>>>> 52bfb73b
 
 import { SkipNavLink, SkipNavTarget } from '@/components/accessibility/SkipNavLink';
 import SiteFooter from '@/components/layout/SiteFooter';
