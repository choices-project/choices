--- conflicted
+++ resolved
@@ -2,8 +2,7 @@
 
 import type { Metadata } from 'next'
 import './globals.css'
-// PWA components disabled - feature flag is off
-// import { PWAInstallPrompt, OfflineIndicator, PWAUpdatePrompt } from '../features/pwa/components/PWAComponents';
+import { PWAInstallPrompt, OfflineIndicator, PWAUpdatePrompt } from '../components/PWAComponents';
 import EnhancedFeedbackWidget from '../components/EnhancedFeedbackWidget'
 import SiteMessages from '../components/SiteMessages'
 import GlobalNavigation from '../components/GlobalNavigation'
@@ -65,17 +64,10 @@
               
               {children}
               
-<<<<<<< HEAD
-              {/* PWA Components disabled - feature flag is off */}
-              {/* <PWAInstallPrompt />
-              <OfflineIndicator />
-              <PWAUpdatePrompt /> */}
-=======
               {/* PWA Components - Only render on client side */}
               <PWAInstallPrompt />
               <OfflineIndicator />
               <PWAUpdatePrompt />
->>>>>>> b77b2335
               
               {/* Enhanced Feedback Widget - Only render on client side */}
               <EnhancedFeedbackWidget />
