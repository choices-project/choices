--- conflicted
+++ resolved
@@ -21,13 +21,9 @@
   return origin;
 });
 
-<<<<<<< HEAD
 const isVercel = Boolean(process.env.VERCEL);
 
 /** @type {import('next').NextConfig & { allowedDevOrigins?: string[] }} */
-=======
-/** @type {import('next').NextConfig} */
->>>>>>> 52bfb73b
 const nextConfig = {
   // Enable SWC minification for better performance
   swcMinify: true,
@@ -396,11 +392,6 @@
           'ws://localhost:*',
           'http://127.0.0.1:*',
           'ws://127.0.0.1:*',
-<<<<<<< HEAD
-=======
-          'https://fonts.googleapis.com', // Google Fonts
-          'https://fonts.gstatic.com', // Google Fonts
->>>>>>> 52bfb73b
           ...allowedDevOrigins,
           ...allowedDevWsOrigins,
           'wss://*.supabase.co',
