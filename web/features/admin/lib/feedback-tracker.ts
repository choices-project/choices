--- conflicted
+++ resolved
@@ -313,13 +313,8 @@
     const trackedFetch: typeof window.fetch = async (...args) => {
       const startTime = Date.now();
       try {
-<<<<<<< HEAD
         const originalFetch = this.originalFetch ?? window.fetch;
         const response = await originalFetch(...args);
-=======
-        const fetchImpl = this.originalFetch ?? window.fetch;
-        const response = await fetchImpl(...args);
->>>>>>> 52bfb73b
         const duration = Date.now() - startTime;
         this.recordNetworkRequest(this.buildNetworkRequest(args, response.status, duration));
         return response;
