--- conflicted
+++ resolved
@@ -99,7 +99,6 @@
     poll.hashtags ? createIntegrationFromPoll(poll) : null
   );
   const [engagementTotals, setEngagementTotals] = useState<{ view: number; click: number; share: number } | null>(null);
-<<<<<<< HEAD
 
   // Track hashtag engagement in real-time
   const trackHashtagEngagement = React.useCallback((action: 'view' | 'click' | 'share') => {
@@ -121,8 +120,6 @@
       }
     })();
   }, [poll.id, poll.hashtags]);
-=======
->>>>>>> 52bfb73b
 
   // Hashtag store hooks
   const trendingHashtags = useTrendingHashtags();
@@ -177,13 +174,6 @@
       }
     })();
   }, [getTrendingHashtags, poll.id, trackHashtagEngagement]);
-<<<<<<< HEAD
-=======
-
-  // Track hashtag engagement in real-time
-  // Track hashtag engagement in real-time
-  const _trackHashtagEngagement = trackHashtagEngagement;
->>>>>>> 52bfb73b
 
   // Handle hashtag updates with enhanced analytics
   const handleHashtagUpdate = (newHashtags: string[]) => {
@@ -377,11 +367,7 @@
                       showCount={true}
                       showCategory={true}
                       clickable={true}
-<<<<<<< HEAD
                       onHashtagClick={() => trackHashtagEngagement('click')}
-=======
-                      onHashtagClick={() => _trackHashtagEngagement('click')}
->>>>>>> 52bfb73b
                     />
                   )}
                 </div>
