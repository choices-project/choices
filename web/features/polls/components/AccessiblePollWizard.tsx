--- conflicted
+++ resolved
@@ -40,7 +40,6 @@
   | 'preventDuplicateVotes'
 >;
 
-<<<<<<< HEAD
 const BOOLEAN_SETTING_CONFIGS: Array<{ key: BooleanSettingKey; label: string }> = [
   { key: 'allowMultipleVotes', label: 'Allow multiple votes' },
   { key: 'allowAnonymousVotes', label: 'Allow anonymous votes' },
@@ -50,8 +49,6 @@
   { key: 'preventDuplicateVotes', label: 'Prevent duplicate votes' },
 ];
 
-=======
->>>>>>> 52bfb73b
 export function AccessiblePollWizard() {
   const { t } = useI18n();
   const {
@@ -928,11 +925,7 @@
         </div>
 
         <div className="grid gap-3 sm:grid-cols-2">
-<<<<<<< HEAD
           {BOOLEAN_SETTING_CONFIGS.map(({ key, label }) => {
-=======
-          {booleanSettingConfigs.map(({ key, label }) => {
->>>>>>> 52bfb73b
             const inputId = `poll-setting-${key}`;
             return (
               <label
