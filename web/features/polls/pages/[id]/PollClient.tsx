'use client';

import { AlertCircle, BarChart3, Printer, Share2, Shield, Trophy } from 'lucide-react';
import { useRouter } from 'next/navigation';
import React, { useCallback, useEffect, useMemo, useState } from 'react';

import { Alert, AlertDescription, AlertTitle } from '@/components/ui/alert';
import { Badge } from '@/components/ui/badge';
import { Button } from '@/components/ui/button';
import { Separator } from '@/components/ui/separator';
import { Switch } from '@/components/ui/switch';
import { useRecordPollEvent } from '@/features/polls/hooks/usePollAnalytics';
import { usePollMilestoneNotifications, POLL_MILESTONES, type PollMilestone } from '@/features/polls/hooks/usePollMilestones';
import {
  createBallotFromPoll,
  createVotingRecordFromPollSubmission,
  type PollBallotContext,
} from '@/features/voting/lib/pollAdapters';
import { useVotingActions, useVotingError, useVotingIsVoting } from '@/features/voting/lib/store';
import { useAuth } from '@/hooks/useAuth';
<<<<<<< HEAD
=======
import { useI18n } from '@/hooks/useI18n';
>>>>>>> 52bfb73b
import { useNotificationActions } from '@/lib/stores';
import { useAppActions } from '@/lib/stores/appStore';
import { cn } from '@/lib/utils';
import { logger } from '@/lib/utils/logger';

type VotingStatusMessage = {
  title: string;
  description: string;
};

type RawOption =
  | string
  | {
      id?: string;
      text?: string;
      votes?: number;
      voteCount?: number;
    };

type PollResultsResponse = {
  poll_id: string;
  total_votes: number;
  trust_tier_filter: number | null;
  results: Array<{
    option_id: string | number;
    option_text?: string;
    vote_count: number;
  }>;
};

type PollClientProps = {
  poll: {
    id: string;
    title: string;
    description?: string | null;
    options?: RawOption[];
    status?: 'active' | 'closed' | 'draft';
    totalvotes?: number;
    totalVotes?: number;
    participation?: number;
    privacyLevel?: string;
    category?: string;
    votingMethod?: string;
    createdAt?: string;
    endtime?: string;
    userVote?: string;
    canVote?: boolean;
  };
};

type NormalizedOption = {
  id: string;
  index: number;
  text: string;
  votes: number;
};

export default function PollClient({ poll }: PollClientProps) {
  const { t } = useI18n();
  const { user } = useAuth();
  const router = useRouter();
  const { addNotification } = useNotificationActions();
  const { setCurrentRoute, setSidebarActiveSection, setBreadcrumbs } = useAppActions();
<<<<<<< HEAD
=======

  const PRIVACY_LABELS: Record<string, string> = useMemo(() => ({
    public: t('polls.view.privacy.public'),
    private: t('polls.view.privacy.private'),
    unlisted: t('polls.view.privacy.unlisted'),
  }), [t]);

  const VOTING_LABELS: Record<string, string> = useMemo(() => ({
    single: t('polls.view.votingMethod.single'),
    multiple: t('polls.view.votingMethod.multiple'),
    approval: t('polls.view.votingMethod.approval'),
    ranked: t('polls.view.votingMethod.ranked'),
    quadratic: t('polls.view.votingMethod.quadratic'),
  }), [t]);
>>>>>>> 52bfb73b
  const {
    setBallots,
    setSelectedBallot,
    setCurrentBallot,
    setLoading: setVotingLoading,
    setVoting,
    setError: setVotingError,
    clearError: clearVotingError,
    addVotingRecord,
  } = useVotingActions();
  const votingStoreError = useVotingError();
  const storeIsVoting = useVotingIsVoting();

  const pollMetadataFactory = useCallback(
    () => ({
      pollId: poll.id,
      pollTitle: poll.title,
      votingMethod: poll.votingMethod,
      privacyLevel: poll.privacyLevel,
      status: poll.status,
      category: poll.category
    }),
    [poll]
  )

  const recordPollEvent = useRecordPollEvent(pollMetadataFactory)

  const [results, setResults] = useState<PollResultsResponse | null>(null);
  const [loading, setLoading] = useState(true);
  const [error, setError] = useState<string | null>(null);

  const pollId = poll.id;

  useEffect(() => {
    const pollPath = `/polls/${poll.id}`;

    setCurrentRoute(pollPath);
    setSidebarActiveSection('polls');
    setBreadcrumbs([
<<<<<<< HEAD
      { label: 'Home', href: '/' },
      { label: 'Dashboard', href: '/dashboard' },
      { label: 'Polls', href: '/polls' },
      { label: poll.title ?? 'Poll Detail', href: pollPath },
=======
      { label: t('polls.view.breadcrumbs.home'), href: '/' },
      { label: t('polls.view.breadcrumbs.dashboard'), href: '/dashboard' },
      { label: t('polls.view.breadcrumbs.polls'), href: '/polls' },
      { label: poll.title ?? t('polls.view.breadcrumbs.pollDetail'), href: pollPath },
>>>>>>> 52bfb73b
    ]);

    return () => {
      setSidebarActiveSection(null);
      setBreadcrumbs([]);
    };
<<<<<<< HEAD
  }, [poll.id, poll.title, setBreadcrumbs, setCurrentRoute, setSidebarActiveSection]);
=======
  }, [poll.id, poll.title, setBreadcrumbs, setCurrentRoute, setSidebarActiveSection, t]);
>>>>>>> 52bfb73b

  const pollDetailsForBallot = useMemo(() => {
    const totalVotes =
      typeof poll.totalVotes === 'number'
        ? poll.totalVotes
        : typeof poll.totalvotes === 'number'
        ? poll.totalvotes
        : undefined;

    return {
      id: poll.id,
      title: poll.title,
      description: poll.description ?? null,
      options: [...(poll.options ?? [])],
      votingMethod: poll.votingMethod ?? 'single',
      ...(totalVotes !== undefined ? { totalVotes } : {}),
      endtime: poll.endtime ?? null,
      status: poll.status ?? 'active',
      category: poll.category ?? null,
      createdAt: poll.createdAt ?? null,
    };
  }, [poll]);

  const combinedError = error ?? votingStoreError ?? null;

  useEffect(() => {
    let cancelled = false;

    (async () => {
      try {
        const res = await fetch(`/api/polls/${pollId}/vote`, {
          method: 'HEAD',
          cache: 'no-store',
          credentials: 'include',
        });
        if (!cancelled) {
          setHasVoted(res.status === 200);
        }
      } catch {
        if (!cancelled) {
          setHasVoted(false);
        }
      }
    })();

    return () => {
      cancelled = true;
    };
  }, [pollId]);

  const fetchPollData = useCallback(async () => {
    try {
      const generalError = t('polls.view.errors.loadResultsFailed');

      setLoading(true);
      setVotingLoading(true);
      setError(null);
      clearVotingError();

      const resultsResponse = await fetch(`/api/polls/${pollId}/results`, {
        cache: 'no-store',
        credentials: 'include',
      });

      if (!resultsResponse.ok) {
        setResults(null);
        if (resultsResponse.status >= 500) {
          setError(generalError);
          setVotingError(generalError);
        }
        return;
      }

      const payload = await resultsResponse.json();
      if (payload?.success) {
        setResults(payload.data as PollResultsResponse);
        clearVotingError();
      } else {
        setResults(null);
        clearVotingError();
      }
    } catch (err) {
      const errorMessage = err instanceof Error ? err.message : t('polls.view.errors.loadDataFailed');
      setResults(null);
      setError(errorMessage);
      setVotingError(errorMessage);
    } finally {
      setLoading(false);
      setVotingLoading(false);
    }
  }, [pollId, clearVotingError, setVotingError, setVotingLoading, t]);

  useEffect(() => {
    void fetchPollData();
  }, [fetchPollData]);

  useEffect(() => {
    const totalVotesContext =
      results?.total_votes ??
      pollDetailsForBallot.totalVotes ??
      (typeof poll.totalvotes === 'number' ? poll.totalvotes : undefined);

    const optionVoteCounts =
      results?.results.reduce<Record<string, number>>((acc, row) => {
        const key = String(row.option_id);
        acc[key] = Number(row.vote_count ?? 0);
        return acc;
      }, {}) ?? undefined;

    const ballotContext: PollBallotContext = {
      ...(typeof totalVotesContext === 'number' ? { totalVotes: totalVotesContext } : {}),
      ...(optionVoteCounts && Object.keys(optionVoteCounts).length > 0
        ? { optionVoteCounts }
        : {}),
    };

    const ballot = createBallotFromPoll(pollDetailsForBallot, ballotContext);

    setBallots([ballot]);
    setSelectedBallot(ballot);
    setCurrentBallot(ballot);
  }, [
    poll.totalvotes,
    pollDetailsForBallot,
    results,
    setBallots,
    setCurrentBallot,
    setSelectedBallot,
  ]);

  const optionVoteLookup = useMemo(() => {
    const map = new Map<string, number>();
    results?.results.forEach((row) => {
      const key = String(row.option_id);
      map.set(key, row.vote_count ?? 0);
    });
    return map;
  }, [results]);

  const pollOptions = useMemo(() => poll.options ?? [], [poll.options]);
  const normalizedOptions: NormalizedOption[] = useMemo(() => {
    return pollOptions.map((option, index) => {
      const id = typeof option === 'string' ? String(index) : option.id ?? String(index);
      const text = typeof option === 'string' ? option : option.text ?? t('polls.view.options.fallback', { number: index + 1 });
      const baseVotes = typeof option === 'string' ? 0 : option.votes ?? option.voteCount ?? 0;
      const votes = optionVoteLookup.get(id) ?? optionVoteLookup.get(String(index)) ?? baseVotes;

      return {
        id,
        index,
        text,
        votes,
      };
    });
  }, [optionVoteLookup, pollOptions, t]);

  const initialVoteTotal = useMemo(
    () =>
      pollOptions.reduce((sum, option) => {
        if (typeof option === 'string') {
          return sum;
        }
        const voteValue = option.votes ?? option.voteCount ?? 0;
        return sum + voteValue;
      }, 0),
    [pollOptions],
  );

  const computedTotalVotes = useMemo(() => {
    if (results?.total_votes !== undefined) {
      return results.total_votes;
    }
    if (typeof poll.totalVotes === 'number') {
      return poll.totalVotes;
    }
    if (typeof poll.totalvotes === 'number') {
      return poll.totalvotes;
    }
    return initialVoteTotal;
  }, [poll.totalVotes, poll.totalvotes, results, initialVoteTotal]);

  const totalRecordedVotes = useMemo(
    () => normalizedOptions.reduce((sum, option) => sum + option.votes, 0),
    [normalizedOptions],
  );

  const topOption = useMemo(() => {
    if (normalizedOptions.length === 0) return null;
    return normalizedOptions.reduce((currentTop, option) => {
      if (!currentTop || option.votes > currentTop.votes) {
        return option;
      }
      return currentTop;
    }, normalizedOptions[0]);
  }, [normalizedOptions]);

  const pollStatus = poll.status ?? 'active';
  const canVote = poll.canVote ?? false;
  const participationCount = typeof poll.participation === 'number' ? poll.participation : 0;
  const privacyLabel = PRIVACY_LABELS[poll.privacyLevel ?? 'public'] ?? (poll.privacyLevel ?? 'Public');
  const votingLabel = VOTING_LABELS[poll.votingMethod ?? 'single'] ?? (poll.votingMethod ?? 'Single choice');

  const votingStatusMessage: VotingStatusMessage | null = useMemo(() => {
    if (pollStatus !== 'active') {
      const title = pollStatus === 'closed' ? t('polls.view.status.closed.title') : t('polls.view.status.notOpen.title');
      const description = pollStatus === 'closed'
        ? t('polls.view.status.closed.description')
        : t('polls.view.status.notOpen.description');
      return { title, description };
    }

    if (!user) {
      return {
        title: t('polls.view.status.signInRequired.title'),
        description: t('polls.view.status.signInRequired.description'),
      };
    }

    if (!canVote) {
      return {
        title: t('polls.view.status.votingRestricted.title'),
        description: t('polls.view.status.votingRestricted.description'),
      };
    }

    return null;
  }, [canVote, pollStatus, t, user]);

  const [selectedOption, setSelectedOption] = useState<string | null>(poll.userVote ?? null);
  const [hasVoted, setHasVoted] = useState(Boolean(poll.userVote));

  const shareUrl = typeof window !== 'undefined' ? `${window.location.origin}/polls/${poll.id}` : '';

  const handlePrintSummary = () => {
    if (typeof window === 'undefined') return;
    recordPollEvent('detail_print_summary', {
      label: poll.id,
      value: totalRecordedVotes,
      metadata: {
        totalVotes: totalRecordedVotes,
        options: normalizedOptions.length,
      },
    });
    window.print();
  };

  const {
    enabledMilestones,
    reachedMilestones,
    nextMilestone,
    preferences: milestonePreferences,
    updatePreference: updateMilestonePreference,
  } = usePollMilestoneNotifications({
    pollId: poll.id,
    totalVotes: computedTotalVotes,
    onMilestoneReached: (milestone) => {
      recordPollEvent('milestone_reached', {
        label: poll.id,
        value: milestone,
        metadata: {
          milestone,
          totalVotes: computedTotalVotes,
        },
      });
    },
  });

  const handleMilestoneToggle = useCallback(
    (milestone: PollMilestone, enabled: boolean) => {
      updateMilestonePreference(milestone, enabled);
      recordPollEvent('milestone_pref_updated', {
        label: poll.id,
        value: enabled ? 1 : 0,
        metadata: {
          pollId: poll.id,
          milestone,
          enabled,
          context: 'poll_detail',
        },
      });
    },
    [poll.id, recordPollEvent, updateMilestonePreference],
  );

  const handleVote = async (option: NormalizedOption) => {
    if (!user || !canVote || pollStatus !== 'active' || storeIsVoting) {
      return;
    }

    setError(null);
    clearVotingError();
    setVoting(true);

    try {
      const response = await fetch(`/api/polls/${poll.id}/vote`, {
        method: 'POST',
        headers: {
          'Content-Type': 'application/json',
        },
        credentials: 'include',
        body: JSON.stringify({ choice: option.index }),
      });

      if (!response.ok) {
        const errorData = await response.json().catch(() => null);
        throw new Error(errorData?.error ?? t('polls.view.errors.voteFailed'));
      }

      const payload = await response.json();
      const resultData = payload?.data ?? {};

      setSelectedOption(option.id);
      setHasVoted(true);
      logger.info('Vote submitted successfully', { pollId: poll.id, optionId: option.id });
      recordPollEvent('vote_cast', {
        label: poll.id,
        value: 1,
        metadata: {
          optionId: option.id,
          optionIndex: option.index,
        },
      });
      addNotification({
        type: 'success',
        title: t('polls.view.notifications.voteRecorded.title'),
        message: t('polls.view.notifications.voteRecorded.message'),
        duration: 3000,
      });
      void fetchPollData();

      const voteId =
        typeof resultData.voteId === 'string'
          ? resultData.voteId
          : `vote-${poll.id}-${Date.now().toString(36)}`;

      addVotingRecord(
        createVotingRecordFromPollSubmission({
          poll: pollDetailsForBallot,
          submission: { method: 'single', choice: option.index },
          voteId,
        })
      );

      return {
        ok: true,
        id: voteId,
      };
    } catch (err) {
      const errorMessage = err instanceof Error ? err.message : t('polls.view.errors.voteFailed');
      setError(errorMessage);
      setVotingError(errorMessage);
      addNotification({
        type: 'error',
        title: t('polls.view.notifications.voteFailed.title'),
        message: errorMessage,
        duration: 4000,
      });
      recordPollEvent('vote_failed', {
        label: poll.id,
        metadata: {
          optionId: option.id,
          error: errorMessage,
        },
      });
      logger.error('Vote submission failed', { pollId: poll.id, error: errorMessage });
      return {
        ok: false,
        error: errorMessage,
      };
    } finally {
      setVoting(false);
    }
  };

  const handleCopyShareLink = async () => {
    if (!shareUrl) return;
    try {
      await navigator.clipboard.writeText(shareUrl);
      addNotification({
        type: 'success',
        title: t('polls.view.notifications.linkCopied.title'),
        message: t('polls.view.notifications.linkCopied.message'),
        duration: 3000,
      });
      recordPollEvent('detail_copy_link', {
        label: poll.id,
        value: 1,
      });
    } catch (error) {
      addNotification({
        type: 'error',
        title: t('polls.view.notifications.copyFailed.title'),
        message: error instanceof Error ? error.message : t('polls.view.notifications.copyFailed.message'),
        duration: 4000,
      });
    }
  };

  const handleOpenAnalytics = () => {
    recordPollEvent('detail_view_analytics', {
      label: poll.id,
      value: 1,
    });
    router.push(`/polls/analytics?pollId=${poll.id}`);
  };

  const getVotePercentage = (votes: number) => {
    if (computedTotalVotes === 0) return 0;
    return Math.round((votes / computedTotalVotes) * 100);
  };

  return (
    <div className="max-w-4xl mx-auto p-6 space-y-6" aria-busy={loading} data-testid="poll-details">
      <div className="flex flex-col gap-4 sm:flex-row sm:items-center sm:justify-between">
        <div>
          <h1 className="text-3xl font-bold text-gray-900" data-testid="poll-title">
            {poll.title}
          </h1>
          <div className="mt-2 flex flex-wrap items-center gap-2 text-sm text-muted-foreground">
            {poll.category && <Badge variant="outline">{poll.category}</Badge>}
            <Badge variant="secondary">{privacyLabel}</Badge>
            <Badge variant="secondary">{votingLabel}</Badge>
          </div>
        </div>
        <div className="flex flex-wrap items-center gap-2">
          <Button type="button" variant="outline" onClick={handleCopyShareLink}>
            <Share2 className="mr-2 h-4 w-4" /> {t('polls.view.buttons.share')}
          </Button>
          <Button type="button" variant="secondary" onClick={handleOpenAnalytics}>
            <BarChart3 className="mr-2 h-4 w-4" /> {t('polls.view.buttons.analytics')}
          </Button>
          <Button type="button" variant="ghost" onClick={handlePrintSummary}>
            <Printer className="mr-2 h-4 w-4" /> {t('polls.view.buttons.printSummary')}
          </Button>
        </div>
      </div>

      {loading && (
        <div className="rounded-lg border border-dashed border-muted-foreground/40 bg-muted/10 p-4 text-sm text-muted-foreground">
          {t('polls.view.loading')}
        </div>
      )}

      {poll.description && (
        <p className="text-gray-700 leading-relaxed" data-testid="poll-description">
          {poll.description}
        </p>
      )}

      {topOption && totalRecordedVotes > 0 && (
        <div className="rounded-lg border border-amber-200 bg-amber-50 p-4 shadow-sm">
          <div className="flex items-start gap-3">
            <div className="rounded-full bg-amber-200 p-2">
              <Trophy className="h-5 w-5 text-amber-700" />
            </div>
            <div>
              <p className="text-sm font-semibold uppercase text-amber-700">{t('polls.view.leadingOption.label')}</p>
              <p className="mt-1 text-lg font-semibold text-amber-900">{topOption.text}</p>
              <p className="text-sm text-amber-800">
                {t('polls.view.leadingOption.votes', { votes: topOption.votes, percentage: getVotePercentage(topOption.votes), total: computedTotalVotes })}
              </p>
            </div>
          </div>
        </div>
      )}

      <div className="grid grid-cols-1 gap-4 sm:grid-cols-3">
        <div className="rounded-lg border bg-white p-4 shadow-sm">
          <p className="text-xs uppercase text-muted-foreground">{t('polls.view.stats.totalVotes')}</p>
          <p className="mt-2 text-2xl font-semibold text-foreground">{computedTotalVotes.toLocaleString()}</p>
        </div>
        <div className="rounded-lg border bg-white p-4 shadow-sm">
          <p className="text-xs uppercase text-muted-foreground">{t('polls.view.stats.participation')}</p>
          <p className="mt-2 text-2xl font-semibold text-foreground">{participationCount.toLocaleString()}</p>
        </div>
        <div className="rounded-lg border bg-white p-4 shadow-sm">
          <p className="text-xs uppercase text-muted-foreground">{t('polls.view.stats.status')}</p>
          <p className={cn('mt-2 text-2xl font-semibold capitalize', pollStatus === 'closed' ? 'text-red-600' : 'text-emerald-600')}>
            {pollStatus === 'closed' ? t('polls.view.status.closed.label') : pollStatus === 'active' ? t('polls.view.status.active.label') : t('polls.view.status.draft.label')}
          </p>
        </div>
      </div>

      <div className="grid gap-4 rounded-lg border bg-white p-4 shadow-sm sm:grid-cols-2">
        <div>
          <p className="text-xs uppercase text-muted-foreground">{t('polls.view.milestones.label')}</p>
          {enabledMilestones.length === 0 ? (
            <p className="mt-2 text-sm text-muted-foreground">
              {t('polls.view.milestones.empty')}
            </p>
          ) : (
            <p className="mt-2 text-sm text-muted-foreground">
              {t('polls.view.milestones.tracking', { milestones: enabledMilestones.map((milestone) => milestone.toLocaleString()).join(', ') })}
            </p>
          )}
          {nextMilestone && (
            <p className="mt-3 text-sm text-emerald-700">
              {t('polls.view.milestones.nextUp', { count: nextMilestone })}
            </p>
          )}
          {reachedMilestones.length > 0 && (
            <div className="mt-3 text-sm">
              <p className="font-semibold text-foreground">{t('polls.view.milestones.achieved')}</p>
              <div className="mt-2 flex flex-wrap gap-2">
                {reachedMilestones.map((milestone) => (
                  <Badge key={`reached-${milestone}`} variant="secondary">
                    {t('polls.view.milestones.votesBadge', { count: milestone })}
                  </Badge>
                ))}
              </div>
            </div>
          )}
        </div>
        <div className="space-y-3">
          {POLL_MILESTONES.map((milestone) => (
            <div
              key={`milestone-pref-${milestone}`}
              className="flex items-center justify-between rounded-md border border-border/60 px-3 py-2"
            >
              <div>
                <p className="text-sm font-medium text-foreground">{t('polls.view.milestones.itemLabel', { count: milestone })}</p>
                <p className="text-xs text-muted-foreground">{t('polls.view.milestones.itemDescription', { count: milestone })}</p>
              </div>
              <Switch
                checked={Boolean(milestonePreferences[milestone])}
                onCheckedChange={(checked: boolean) => handleMilestoneToggle(milestone, checked)}
                aria-label={t('polls.view.milestones.toggleAria', { count: milestone })}
              />
            </div>
          ))}
        </div>
      </div>

      {votingStatusMessage && (
        <Alert variant="default" className="border border-amber-200 bg-amber-50 text-amber-900">
          <AlertCircle className="h-4 w-4" />
          <AlertTitle>{votingStatusMessage.title}</AlertTitle>
          <AlertDescription>{votingStatusMessage.description}</AlertDescription>
        </Alert>
      )}

      {combinedError && (
        <div className="bg-red-50 border border-red-200 text-red-700 px-4 py-3 rounded" role="alert">
          {combinedError}
        </div>
      )}

      <div className="space-y-4">
        {normalizedOptions.map((option) => (
          <div
            key={option.id}
            className="border rounded-lg bg-white p-4 shadow-sm"
            data-testid={`poll-option-${option.index}`}
          >
            <div className="flex items-center justify-between mb-2">
              <span className="font-medium text-gray-900">{option.text}</span>
              <span className="text-sm text-gray-500">
                {t('polls.view.options.voteCount', { votes: option.votes, percentage: getVotePercentage(option.votes) })}
              </span>
            </div>

            <div className="w-full bg-gray-200 rounded-full h-2 mb-2">
              <div
                className="bg-blue-600 h-2 rounded-full transition-all duration-300"
                style={{ width: `${getVotePercentage(option.votes)}%` }}
              />
            </div>

            {pollStatus === 'active' && canVote && user && (
              <Button
                type="button"
                variant={selectedOption === option.id ? 'secondary' : 'default'}
                onClick={() => handleVote(option)}
                disabled={storeIsVoting || hasVoted}
                data-testid={`vote-button-${option.index}`}
              >
                {selectedOption === option.id ? t('polls.view.buttons.voted') : storeIsVoting ? t('polls.view.buttons.voting') : t('polls.view.buttons.vote')}
              </Button>
            )}
          </div>
        ))}
      </div>

      <Separator />

      <div className="flex flex-wrap items-center gap-3 text-sm text-muted-foreground">
        <span className="inline-flex items-center gap-1">
          <Shield className="h-4 w-4" /> {privacyLabel}
        </span>
        <span>•</span>
        <span>{votingLabel}</span>
        {poll.createdAt && (
          <>
            <span>•</span>
            <span>{t('polls.view.created', { date: new Date(poll.createdAt).toLocaleString() })}</span>
          </>
        )}
      </div>
    </div>
  );
}<|MERGE_RESOLUTION|>--- conflicted
+++ resolved
@@ -18,10 +18,6 @@
 } from '@/features/voting/lib/pollAdapters';
 import { useVotingActions, useVotingError, useVotingIsVoting } from '@/features/voting/lib/store';
 import { useAuth } from '@/hooks/useAuth';
-<<<<<<< HEAD
-=======
-import { useI18n } from '@/hooks/useI18n';
->>>>>>> 52bfb73b
 import { useNotificationActions } from '@/lib/stores';
 import { useAppActions } from '@/lib/stores/appStore';
 import { cn } from '@/lib/utils';
@@ -85,23 +81,6 @@
   const router = useRouter();
   const { addNotification } = useNotificationActions();
   const { setCurrentRoute, setSidebarActiveSection, setBreadcrumbs } = useAppActions();
-<<<<<<< HEAD
-=======
-
-  const PRIVACY_LABELS: Record<string, string> = useMemo(() => ({
-    public: t('polls.view.privacy.public'),
-    private: t('polls.view.privacy.private'),
-    unlisted: t('polls.view.privacy.unlisted'),
-  }), [t]);
-
-  const VOTING_LABELS: Record<string, string> = useMemo(() => ({
-    single: t('polls.view.votingMethod.single'),
-    multiple: t('polls.view.votingMethod.multiple'),
-    approval: t('polls.view.votingMethod.approval'),
-    ranked: t('polls.view.votingMethod.ranked'),
-    quadratic: t('polls.view.votingMethod.quadratic'),
-  }), [t]);
->>>>>>> 52bfb73b
   const {
     setBallots,
     setSelectedBallot,
@@ -141,28 +120,17 @@
     setCurrentRoute(pollPath);
     setSidebarActiveSection('polls');
     setBreadcrumbs([
-<<<<<<< HEAD
       { label: 'Home', href: '/' },
       { label: 'Dashboard', href: '/dashboard' },
       { label: 'Polls', href: '/polls' },
       { label: poll.title ?? 'Poll Detail', href: pollPath },
-=======
-      { label: t('polls.view.breadcrumbs.home'), href: '/' },
-      { label: t('polls.view.breadcrumbs.dashboard'), href: '/dashboard' },
-      { label: t('polls.view.breadcrumbs.polls'), href: '/polls' },
-      { label: poll.title ?? t('polls.view.breadcrumbs.pollDetail'), href: pollPath },
->>>>>>> 52bfb73b
     ]);
 
     return () => {
       setSidebarActiveSection(null);
       setBreadcrumbs([]);
     };
-<<<<<<< HEAD
   }, [poll.id, poll.title, setBreadcrumbs, setCurrentRoute, setSidebarActiveSection]);
-=======
-  }, [poll.id, poll.title, setBreadcrumbs, setCurrentRoute, setSidebarActiveSection, t]);
->>>>>>> 52bfb73b
 
   const pollDetailsForBallot = useMemo(() => {
     const totalVotes =
