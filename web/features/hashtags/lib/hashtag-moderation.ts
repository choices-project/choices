/**
 * Hashtag Moderation Service
 *
 * Comprehensive moderation system for hashtags including:
 * - Auto-moderation with content analysis
 * - User flagging system
 * - Manual moderation tools
 * - Spam detection
 * - Content policy enforcement
 *
 * Created: October 11, 2025
 * Status: ✅ ACTIVE
 */

// withOptional removed
import { logger } from '@/lib/utils/logger';
import type { Database } from '@/types/supabase';
import { getSupabaseBrowserClient } from '@/utils/supabase/client';

import type {
  HashtagModeration,
  HashtagFlag,
  HashtagApiResponse,
  Hashtag,
  HashtagCategory
} from '../types';

// Database types
type HashtagFlagRow = Database['public']['Tables']['hashtag_flags']['Row'];

// ============================================================================
// MODERATION CONSTANTS
// ============================================================================

const MODERATION_CONSTANTS = {
  // Auto-moderation thresholds
  SPAM_THRESHOLD: 0.8,
  INAPPROPRIATE_THRESHOLD: 0.7,
  MISLEADING_THRESHOLD: 0.6,
  DUPLICATE_THRESHOLD: 0.9,

  // Flag limits
  MAX_FLAGS_PER_HASHTAG: 10,
  FLAG_COOLDOWN_HOURS: 24,

  // Review timeouts
  AUTO_APPROVE_HOURS: 72,
  HUMAN_REVIEW_THRESHOLD: 0.5,

  // Content analysis
  SPAM_KEYWORDS: [
    'buy', 'sell', 'promo', 'discount', 'offer', 'deal',
    'click', 'link', 'free', 'win', 'prize', 'money'
  ],

  INAPPROPRIATE_KEYWORDS: [
    'hate', 'violence', 'explicit', 'adult',
    'illegal', 'harmful', 'dangerous'
  ],

  MISLEADING_PATTERNS: [
    /fake/i, /scam/i, /fraud/i, /lie/i, /false/i
  ]
} as const;

// ============================================================================
// CORE MODERATION FUNCTIONS
// ============================================================================

/**
 * Get moderation status for a hashtag
 */
export async function getHashtagModeration(hashtagId: string): Promise<HashtagApiResponse<HashtagModeration>> {
  try {
    const supabase = await getSupabaseBrowserClient();

    const result = await supabase
      .from('hashtag_flags')
      .select('*')
      .eq('hashtag', hashtagId)
      .order('created_at', { ascending: false });

    const { data, error } = result;

    if (error) {
      logger.error('Failed to get hashtag moderation:', error);
      return {
        success: false,
        error: error.message
      };
    }

    // Transform hashtag_flags data to HashtagModeration format
    const flags = (data ?? []) as HashtagFlagRow[];
    const pendingFlags = flags.filter(flag => flag.status === 'pending');
    const moderationStatus = pendingFlags.length > 0 ? 'pending' :
                           flags.length > 0 ? 'flagged' : 'approved';

    // Transform flags to match HashtagFlag type
    const transformedFlags: HashtagFlag[] = flags.map((flag: HashtagFlagRow) => ({
      id: flag.id,
      hashtag_id: flag.hashtag_id,
      user_id: flag.user_id,
      flag_type: flag.flag_type as 'inappropriate' | 'spam' | 'misleading' | 'duplicate' | 'other',
      reason: flag.reason ?? '',
      created_at: flag.created_at ?? new Date().toISOString(),
      updated_at: flag.created_at ?? new Date().toISOString(), // Use created_at since updated_at doesn't exist
      status: (flag.status === 'approved' ? 'resolved' :
              flag.status === 'rejected' ? 'rejected' : 'pending') as 'pending' | 'reviewed' | 'resolved' | 'approved' | 'rejected' | 'flagged'
    }));

    const moderationData: HashtagModeration = {
      id: `moderation_${hashtagId}`,
      hashtag_id: hashtagId,
      status: moderationStatus,
      created_at: (flags[0] as HashtagFlagRow | undefined)?.created_at ?? new Date().toISOString(),
      updated_at: (flags[0] as HashtagFlagRow | undefined)?.created_at ?? new Date().toISOString(),
      human_review_required: pendingFlags.length > 0,
      ...(pendingFlags.length > 0 ? { moderation_reason: 'Pending review' } : {}),
<<<<<<< HEAD
=======
      flags: transformedFlags // Include transformed flags in moderation data for detailed review
>>>>>>> 52bfb73b
    } as HashtagModeration;

    return {
      success: true,
      data: moderationData
    };
  } catch (error) {
    logger.error('Error getting hashtag moderation:', error instanceof Error ? error : new Error(String(error)));
    return {
      success: false,
      error: 'Failed to get moderation status'
    };
  }
}

/**
 * Create a flag for a hashtag
 */
export async function flagHashtag(
  hashtagId: string,
  flagType: HashtagFlag['flag_type'],
  reason: string
): Promise<HashtagApiResponse<HashtagFlag>> {
  try {
    const supabase = await getSupabaseBrowserClient();

    // Get current user
    const { data: { user } } = await supabase.auth.getUser();
    if (!user?.id) {
      return {
        success: false,
        error: 'Authentication required'
      };
    }

    // Check if user has already flagged this hashtag recently
    const { data: existingFlags } = await supabase
      .from('hashtag_flags')
      .select('id, created_at')
      .eq('hashtag', hashtagId)
      .eq('reporter_id', user.id)
      .gte('created_at', new Date(Date.now() - MODERATION_CONSTANTS.FLAG_COOLDOWN_HOURS * 60 * 60 * 1000).toISOString());

    if (existingFlags && existingFlags.length > 0) {
      return {
        success: false,
        error: 'You have already flagged this hashtag recently. Please wait before flagging again.'
      };
    }

    // Create the flag
    const insertData: Database['public']['Tables']['hashtag_flags']['Insert'] = {
      hashtag_id: hashtagId,
      user_id: user.id,
      flagged_by: user.id,
      reason,
      status: 'pending',
      flag_type: flagType // Use the flagType parameter instead of hardcoding
    };

    const result = await supabase
      .from('hashtag_flags')
      .insert(insertData as any)
      .select()
      .single();

    const { data, error } = result;

    if (error) {
      logger.error('Failed to create hashtag flag:', error);
      return {
        success: false,
        error: error.message
      };
    }

    // Trigger auto-moderation if needed
    await triggerAutoModeration(hashtagId);

    // Transform the returned data to match HashtagFlag type
    const flagData = data as HashtagFlagRow;
    const transformedFlag: HashtagFlag = {
      id: flagData.id,
      hashtag_id: flagData.hashtag_id,
      user_id: flagData.user_id,
      flag_type: flagData.flag_type as 'inappropriate' | 'spam' | 'misleading' | 'duplicate' | 'other',
      reason: flagData.reason ?? '',
      created_at: flagData.created_at ?? new Date().toISOString(),
      updated_at: flagData.created_at ?? new Date().toISOString(), // Use created_at since updated_at doesn't exist
      status: (flagData.status ?? 'pending') as 'pending' | 'reviewed' | 'resolved' | 'approved' | 'rejected' | 'flagged'
    };

    return {
      success: true,
      data: transformedFlag
    };
  } catch (error) {
    logger.error('Error flagging hashtag:', error instanceof Error ? error : new Error(String(error)));
    return {
      success: false,
      error: 'Failed to flag hashtag'
    };
  }
}

/**
 * Moderate a hashtag (approve, reject, or flag)
 */
export async function moderateHashtag(
  hashtagId: string,
  status: HashtagModeration['status'],
  _reason?: string
): Promise<HashtagApiResponse<HashtagModeration>> {
  try {
    const supabase = await getSupabaseBrowserClient();
    const userId = (await supabase.auth.getUser()).data.user?.id;

    if (!userId) {
      return {
        success: false,
        error: 'Authentication required'
      };
    }

    // Update hashtag flags with moderation decision
    const updateData: Database['public']['Tables']['hashtag_flags']['Update'] = {
      status,
      reviewed_at: new Date().toISOString(),
      reviewed_by: userId
    };

    const { error } = await supabase
      .from('hashtag_flags')
      .update(updateData as any)
      .eq('hashtag_id', hashtagId)
      .eq('status', 'pending')
      .select();

    if (error) {
      logger.error('Failed to moderate hashtag:', error);
      return {
        success: false,
        error: error.message
      };
    }

    // Update hashtag status if rejected
    if (status === 'rejected') {
      const hashtagUpdate: Database['public']['Tables']['hashtags']['Update'] = {
        is_trending: false
      };

      await supabase
        .from('hashtags')
        .update(hashtagUpdate as any)
        .eq('id', hashtagId);
    }

    // Get updated moderation status
    const moderationResult = await getHashtagModeration(hashtagId);

    if (!moderationResult.success || !moderationResult.data) {
      return {
        success: false,
        error: 'Failed to get updated moderation status'
      };
    }

    return {
      success: true,
      data: moderationResult.data
    };
  } catch (error) {
    logger.error('Error moderating hashtag:', error instanceof Error ? error : new Error(String(error)));
    return {
      success: false,
      error: 'Failed to moderate hashtag'
    };
  }
}

/**
 * Get flagged hashtags for moderation queue
 */
export async function getModerationQueue(
  status?: HashtagModeration['status'],
  limit = 50
): Promise<HashtagApiResponse<Array<Hashtag & { moderation: HashtagModeration }>>> {
  try {
    const supabase = await getSupabaseBrowserClient();

    let query = supabase
      .from('hashtag_flags')
      .select(`
        *,
        hashtags!inner(*)
      `)
      .limit(limit);

    if (status) {
      query = query.eq('status', status);
    }

    const { data, error } = await query;

    if (error) {
      logger.error('Failed to get moderation queue:', error);
      return {
        success: false,
        error: error.message
      };
    }

    const result =
      data?.map((item: any) => {
        const hashtagData = Object.assign({}, item.hashtags);
        const moderationRecord = {
          id: `moderation_${item.hashtag}`,
          hashtag_id: item.hashtag,
          status: item.status ?? 'pending',
          created_at: item.created_at ?? new Date().toISOString(),
          updated_at: item.updated_at ?? item.created_at ?? new Date().toISOString(),
          human_review_required: item.status === 'pending',
          ...(item.reason ? { moderation_reason: item.reason } : {}),
        } as HashtagModeration;

        return Object.assign(hashtagData, { moderation: moderationRecord }) as Hashtag & {
          moderation: HashtagModeration;
        };
      }) ?? [];

    return {
      success: true,
      data: result
    };
  } catch (error) {
    logger.error('Error getting moderation queue:', error instanceof Error ? error : new Error(String(error)));
    return {
      success: false,
      error: 'Failed to get moderation queue'
    };
  }
}

// ============================================================================
// AUTO-MODERATION FUNCTIONS
// ============================================================================

/**
 * Trigger auto-moderation for a hashtag
 */
export async function triggerAutoModeration(hashtagId: string): Promise<void> {
  try {
    const supabase = await getSupabaseBrowserClient();

    // Get hashtag details
    const { data: hashtag } = await supabase
      .from('hashtags')
      .select('*')
      .eq('id', hashtagId)
      .single();

    if (!hashtag) return;

    // Calculate auto-moderation score
    const score = await calculateAutoModerationScore(hashtag);

    // Get flag count
    const { count: flagCount } = await supabase
      .from('hashtag_flags')
      .select('*', { count: 'exact', head: true })
      .eq('hashtag', hashtagId)
      .eq('status', 'pending');

    // Determine if human review is required
    const humanReviewRequired = score > MODERATION_CONSTANTS.HUMAN_REVIEW_THRESHOLD ||
                               (flagCount ?? 0) >= 3;

    // Update hashtag flags with auto-moderation results
    const autoUpdateData: Database['public']['Tables']['hashtag_flags']['Update'] = {
      status: humanReviewRequired ? 'flagged' : 'approved',
      reviewed_at: new Date().toISOString()
    };

    await supabase
      .from('hashtag_flags')
      .update(autoUpdateData as any)
      .eq('hashtag_id', hashtagId)
      .eq('status', 'pending');

    // Auto-approve if score is low and no flags
    if (score < MODERATION_CONSTANTS.HUMAN_REVIEW_THRESHOLD && (flagCount ?? 0) === 0) {
      await moderateHashtag(hashtagId, 'approved', 'Auto-approved by system');
    }

    logger.info(`Auto-moderation triggered for hashtag ${hashtagId}: score=${score}, human_review=${humanReviewRequired}`);
  } catch (error) {
    logger.error('Error in auto-moderation:', error instanceof Error ? error : new Error(String(error)));
  }
}

/**
 * Calculate auto-moderation score for a hashtag
 */
export async function calculateAutoModerationScore(hashtag: any): Promise<number> {
  let score = 0;
  const name = hashtag.name.toLowerCase();

  // Check for spam keywords
  const spamMatches = MODERATION_CONSTANTS.SPAM_KEYWORDS.filter(keyword =>
    name.includes(keyword.toLowerCase())
  );
  score += spamMatches.length * 0.3;

  // Check for inappropriate keywords
  const inappropriateMatches = MODERATION_CONSTANTS.INAPPROPRIATE_KEYWORDS.filter(keyword =>
    name.includes(keyword.toLowerCase())
  );
  score += inappropriateMatches.length * 0.4;

  // Check for misleading patterns
  const misleadingMatches = MODERATION_CONSTANTS.MISLEADING_PATTERNS.filter(pattern =>
    pattern.test(name)
  );
  score += misleadingMatches.length * 0.2;

  // Check for excessive special characters
  const specialCharCount = (name.match(/[^a-z0-9]/g) ?? []).length;
  if (specialCharCount > name.length * 0.3) {
    score += 0.2;
  }

  // Check for repetitive characters
  const repetitivePattern = /(.)\1{2,}/;
  if (repetitivePattern.test(name)) {
    score += 0.3;
  }

  // Check for very short or very long names
  if (name.length < 3) score += 0.2;
  if (name.length > 30) score += 0.1;

  return Math.min(score, 1.0); // Cap at 1.0
}

/**
 * Check for duplicate hashtags
 */
export async function checkForDuplicates(hashtagName: string): Promise<HashtagApiResponse<Hashtag[]>> {
  try {
    const supabase = await getSupabaseBrowserClient();

    // Normalize the name for comparison
    const normalizedName = hashtagName.toLowerCase().replace(/[^a-z0-9]/g, '');

    const { data, error } = await supabase
      .from('hashtags')
      .select('*')
      .ilike('name', `%${normalizedName}%`);

    if (error) {
      return {
        success: false,
        error: error.message
      };
    }

    // Filter for actual duplicates (similarity > 80%)
    const hashtagRows = (data ?? []) as Database['public']['Tables']['hashtags']['Row'][];
    const duplicates = hashtagRows.filter(hashtag => {
      const existingNormalized = hashtag.name.toLowerCase().replace(/[^a-z0-9]/g, '');
      const similarity = calculateSimilarity(normalizedName, existingNormalized);
      return similarity > MODERATION_CONSTANTS.DUPLICATE_THRESHOLD;
    });

    // Transform duplicates to Hashtag type
    const transformedDuplicates: Hashtag[] = duplicates.map(hashtag => {
      const result: Hashtag = {
        id: hashtag.id,
        name: hashtag.name,
        display_name: hashtag.name,
        category: (hashtag.category ?? 'general') as HashtagCategory,
        follower_count: hashtag.follower_count ?? 0,
        usage_count: hashtag.usage_count ?? 0,
        is_featured: hashtag.is_featured ?? false,
        is_trending: hashtag.is_trending ?? false,
        is_verified: hashtag.is_verified ?? false,
        trend_score: hashtag.trending_score ?? 0,
        created_at: hashtag.created_at ?? new Date().toISOString(),
        updated_at: hashtag.updated_at ?? new Date().toISOString(),
        metadata: hashtag.metadata as Record<string, any> ?? {}
      };
      if (hashtag.description) result.description = hashtag.description;
      if (hashtag.created_by) result.created_by = hashtag.created_by;
      return result;
    });

    return {
      success: true,
      data: transformedDuplicates
    };
  } catch (error) {
    logger.error('Error checking for duplicates:', error instanceof Error ? error : new Error(String(error)));
    return {
      success: false,
      error: 'Failed to check for duplicates'
    };
  }
}

/**
 * Calculate string similarity (simple implementation)
 */
function calculateSimilarity(str1: string, str2: string): number {
  const longer = str1.length > str2.length ? str1 : str2;
  const shorter = str1.length > str2.length ? str2 : str1;

  if (longer.length === 0) return 1.0;

  const editDistance = levenshteinDistance(longer, shorter);
  return (longer.length - editDistance) / longer.length;
}

/**
 * Calculate Levenshtein distance between two strings
 */
function levenshteinDistance(str1: string, str2: string): number {
  const matrix: number[][] = Array(str2.length + 1).fill(0).map(() => Array(str1.length + 1).fill(0));

  for (let i = 0; i <= str1.length; i++) {
    const row = matrix[0];
    if (row) row[i] = i;
  }
  for (let j = 0; j <= str2.length; j++) {
    const row = matrix[j];
    if (row) row[0] = j;
  }

  for (let j = 1; j <= str2.length; j++) {
    const currentRow = matrix[j];
    const previousRow = matrix[j - 1];
    if (!currentRow || !previousRow) {
      continue;
    }

    for (let i = 1; i <= str1.length; i++) {
      const indicator = str1[i - 1] === str2[j - 1] ? 0 : 1;
      const prevI = currentRow[i - 1] ?? 0;
      const prevJ = previousRow[i] ?? 0;
      const prevBoth = previousRow[i - 1] ?? 0;
      currentRow[i] = Math.min(
        prevI + 1,
        prevJ + 1,
        prevBoth + indicator
      );
    }
  }

  const lastRow = matrix[str2.length];
  return lastRow ? lastRow[str1.length] ?? 0 : 0;
}

// ============================================================================
// MODERATION ANALYTICS
// ============================================================================

/**
 * Get moderation statistics
 */
export async function getModerationStats(): Promise<HashtagApiResponse<{
  total_hashtags: number;
  pending_review: number;
  approved: number;
  rejected: number;
  flagged: number;
  auto_approved: number;
  human_reviewed: number;
  flag_count: number;
  top_flag_types: Array<{ type: string; count: number }>;
}>> {
  try {
    const supabase = await getSupabaseBrowserClient();

    // Get basic counts
    const [
      { count: totalHashtags },
      { count: pendingReview },
      { count: approved },
      { count: rejected },
      { count: flagged },
      { count: flagCount }
    ] = await Promise.all([
      supabase.from('hashtags').select('*', { count: 'exact', head: true }),
      supabase.from('hashtag_flags').select('*', { count: 'exact', head: true }).eq('status', 'pending'),
      supabase.from('hashtag_flags').select('*', { count: 'exact', head: true }).eq('status', 'approved'),
      supabase.from('hashtag_flags').select('*', { count: 'exact', head: true }).eq('status', 'rejected'),
      supabase.from('hashtag_flags').select('*', { count: 'exact', head: true }).eq('status', 'flagged'),
      supabase.from('hashtag_flags').select('*', { count: 'exact', head: true })
    ]);

    // Get top flag types (using reason field since flag_type doesn't exist in DB)
    const { data: flagTypes } = await supabase
      .from('hashtag_flags')
      .select('reason')
      .eq('status', 'pending');

    const topFlagTypes = flagTypes?.reduce((acc: any, flag: any) => {
      // Categorize by reason content since flag_type doesn't exist
      const reason = flag.reason?.toLowerCase() ?? 'other';
      let type = 'other';

      if (reason.includes('spam') || reason.includes('promotional')) type = 'spam';
      else if (reason.includes('inappropriate') || reason.includes('offensive')) type = 'inappropriate';
      else if (reason.includes('misleading') || reason.includes('false')) type = 'misleading';
      else if (reason.includes('duplicate')) type = 'duplicate';

        acc[type] = (acc[type] ?? 0) + 1;
      return acc;
    }, {} as Record<string, number>) ?? {};

    const topFlagTypesArray = Object.entries(topFlagTypes)
      .map(([type, count]) => ({ type, count }))
      .sort((a: any, b: any) => (b.count as number) - (a.count as number))
      .slice(0, 5);

    return {
      success: true,
      data: {
        total_hashtags: totalHashtags ?? 0,
        pending_review: pendingReview ?? 0,
        approved: approved ?? 0,
        rejected: rejected ?? 0,
        flagged: flagged ?? 0,
        auto_approved: approved ?? 0, // Simplified for now
        human_reviewed: (approved ?? 0) + (rejected ?? 0),
        flag_count: flagCount ?? 0,
        top_flag_types: topFlagTypesArray as Array<{ type: string; count: number }>
      }
    };
  } catch (error) {
    logger.error('Error getting moderation stats:', error instanceof Error ? error : new Error(String(error)));
    return {
      success: false,
      error: 'Failed to get moderation statistics'
    };
  }
}

// ============================================================================
// EXPORTS
// ============================================================================

export {
  MODERATION_CONSTANTS
};<|MERGE_RESOLUTION|>--- conflicted
+++ resolved
@@ -117,10 +117,6 @@
       updated_at: (flags[0] as HashtagFlagRow | undefined)?.created_at ?? new Date().toISOString(),
       human_review_required: pendingFlags.length > 0,
       ...(pendingFlags.length > 0 ? { moderation_reason: 'Pending review' } : {}),
-<<<<<<< HEAD
-=======
-      flags: transformedFlags // Include transformed flags in moderation data for detailed review
->>>>>>> 52bfb73b
     } as HashtagModeration;
 
     return {
