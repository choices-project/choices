'use client'


import { motion, AnimatePresence } from 'framer-motion'
import {
  User,
  Shield,
  Eye,
  EyeOff,
  Download,
  Fingerprint,
  Zap,
  RefreshCw,
  Lock
} from 'lucide-react'
import React, { useState, useEffect } from 'react';

import type { DeviceFingerprint, PWAFeatures, PWAUser } from '@/types/pwa';

import { pwaManager, pwaWebAuthn, privacyStorage } from '../lib/pwa-utils'

type PWAUserProfileProps = {
  user?: PWAUser
  onUpdate?: (_profile: Partial<PWAUser>) => void
}

type BrowserFeatureSnapshot = PWAFeatures & {
  encryptedStorage: boolean;
}

type IconComponent = React.ComponentType<React.SVGProps<SVGSVGElement>>;

type TierDisplayMeta = {
  name: string;
  color: string;
  bg: string;
};

const TIER_META: Record<PWAUser['trustTier'], TierDisplayMeta> = {
  T0: { name: 'Tier 0 • Newcomer', color: 'text-gray-600', bg: 'border-gray-200 bg-gray-50' },
  T1: { name: 'Tier 1 • Verified', color: 'text-blue-600', bg: 'border-blue-200 bg-blue-50' },
  T2: { name: 'Tier 2 • Trusted', color: 'text-purple-600', bg: 'border-purple-200 bg-purple-50' },
  T3: { name: 'Tier 3 • Champion', color: 'text-emerald-600', bg: 'border-emerald-200 bg-emerald-50' },
};

type VisibilityDisplayMeta = {
  name: string;
  color: string;
  icon: IconComponent;
};

const VISIBILITY_META: Record<PWAUser['profileVisibility'], VisibilityDisplayMeta> = {
  anonymous: { name: 'Anonymous Profile', color: 'text-gray-600', icon: EyeOff },
  pseudonymous: { name: 'Pseudonymous Profile', color: 'text-indigo-600', icon: Eye },
  public: { name: 'Public Profile', color: 'text-green-600', icon: Eye },
};

export function PWAUserProfile({ user, onUpdate: _onUpdate }: PWAUserProfileProps) {
  const [isEditing, setIsEditing] = useState(false)
  const [showAdvanced, setShowAdvanced] = useState(false)
  const [deviceFingerprint, setDeviceFingerprint] = useState<DeviceFingerprint | null>(null)
  const [pwaFeatures, setPwaFeatures] = useState<BrowserFeatureSnapshot>({
    installable: false,
    offline: false,
    pushNotifications: false,
    webAuthn: false,
    backgroundSync: false,
    encryptedStorage: false
  })
  const [notificationPermission, setNotificationPermission] = useState<string>('default')
  const [isOnline, setIsOnline] = useState(true)

  useEffect(() => {
    // Get device fingerprint
    pwaManager.getDeviceFingerprint().then(setDeviceFingerprint)

    // Check PWA features
    const features: BrowserFeatureSnapshot = {
      installable: 'beforeinstallprompt' in window,
      offline: 'serviceWorker' in navigator,
      pushNotifications: 'PushManager' in window,
      webAuthn: 'credentials' in navigator,
      backgroundSync: 'serviceWorker' in navigator && 'sync' in (navigator.serviceWorker as ServiceWorkerContainer & { sync?: unknown }),
      encryptedStorage: 'crypto' in window && 'subtle' in (window as Window & { crypto: Crypto }).crypto,
    }
    setPwaFeatures(features)

    // Check notification permission
    if ('Notification' in window) {
      setNotificationPermission(Notification.permission)
    }

    // Check online status
    setIsOnline(navigator.onLine)

    const handleOnline = () => setIsOnline(true)
    const handleOffline = () => setIsOnline(false)

    window.addEventListener('online', handleOnline)
    window.addEventListener('offline', handleOffline)

    return () => {
      window.removeEventListener('online', handleOnline)
      window.removeEventListener('offline', handleOffline)
    }
  }, [])

  const tierInfo = useMemo(() => {
    const tier = user?.trustTier ?? 'T0';
    return TIER_META[tier as keyof typeof TIER_META] ?? TIER_META.T0;
  }, [user?.trustTier]);
  const visibilityInfo = useMemo(() => {
    const vis = user?.profileVisibility ?? 'pseudonymous';
    return VISIBILITY_META[vis as keyof typeof VISIBILITY_META] ?? VISIBILITY_META.pseudonymous;
  }, [user?.profileVisibility]);

  const handleRequestNotifications = async () => {
    const granted = await pwaManager.requestNotificationPermission()
    if (granted) {
      setNotificationPermission('granted')
      await pwaManager.subscribeToPushNotifications()
    }
  }

  const handleTestWebAuthn = async () => {
    if (!pwaFeatures.webAuthn) {
      alert('WebAuthn is not supported in this browser')
      return
    }

    try {
      const credential = await pwaWebAuthn.registerUser(user?.pseudonym ?? 'user')
      if (credential) {
        alert('WebAuthn registration successful!')
      }
    } catch (error) {
      alert(`WebAuthn registration failed: ${error instanceof Error ? error.message : String(error)}`)
    }
  }

  const handleClearEncryptedData = () => {
    if (confirm('Are you sure you want to clear all encrypted data? This cannot be undone.')) {
      privacyStorage.clearAllEncryptedData()
      alert('All encrypted data has been cleared.')
    }
  }

  const handleExportData = () => {
    try {
      const exportData = {
        profile: user,
        deviceInfo: deviceFingerprint,
        pwaFeatures,
        timestamp: new Date().toISOString()
      }

      const blob = new Blob([JSON.stringify(exportData, null, 2)], { type: 'application/json' })
      const url = URL.createObjectURL(blob)
      const a = document.createElement('a')
      a.href = url
      a.download = `choices-profile-${user?.stableId}-${Date.now()}.json`
      a.click()
      URL.revokeObjectURL(url)
    } catch (error) {
      alert(`Failed to export data: ${error instanceof Error ? error.message : String(error)}`)
    }
  }

<<<<<<< HEAD
  const tierInfo: TierDisplayMeta = user
    ? TIER_META[user.trustTier] ?? TIER_META.T0
    : TIER_META.T0;
  const visibilityInfo: VisibilityDisplayMeta = user
    ? VISIBILITY_META[user.profileVisibility] ?? VISIBILITY_META.pseudonymous
    : VISIBILITY_META.pseudonymous;
=======
  if (!user) {
    return (
      <div className="bg-white rounded-lg border border-gray-200 p-6" data-testid="pwa-user-profile-empty">
        <div className="text-center">
          <User className="w-12 h-12 text-gray-400 mx-auto mb-4" />
          <h3 className="text-lg font-medium text-gray-900 mb-2">No Profile Found</h3>
          <p className="text-gray-600">Please create a profile to get started.</p>
        </div>
      </div>
    )
  }

>>>>>>> 52bfb73b
  const VisibilityIcon = visibilityInfo.icon

  return (
    <div className="space-y-6" data-testid="pwa-user-profile">
      {!user && (
        <div
          className="bg-white rounded-lg border border-gray-200 p-6"
          data-testid="pwa-user-profile-empty"
        >
          <div className="text-center">
            <User className="w-12 h-12 text-gray-400 mx-auto mb-4" />
            <h3 className="text-lg font-medium text-gray-900 mb-2">No Profile Found</h3>
            <p className="text-gray-600">Please create a profile to get started.</p>
          </div>
        </div>
      )}

      {user && (
        <>
        <div className="bg-white rounded-lg border border-gray-200 p-6" data-testid="pwa-user-profile-status">
        <div className="flex items-center justify-between mb-4">
          <div className="flex items-center space-x-3">
            <div className="bg-gradient-to-br from-blue-600 to-purple-600 p-3 rounded-xl">
              <User className="w-6 h-6 text-white" />
            </div>
            <div>
              <h2 className="text-xl font-bold text-gray-900">
                {user
                  ? user.pseudonym ?? `User ${user.stableId.slice(0, 8)}`
                  : 'User'}
              </h2>
              {user && (
                <p className="text-sm text-gray-600">
                  Member since {new Date(user.createdAt).toLocaleDateString()}
                </p>
              )}
            </div>
          </div>
          <button
            onClick={() => setIsEditing(!isEditing)}
            className="bg-blue-600 hover:bg-blue-700 text-white px-4 py-2 rounded-md transition-colors"
          >
            {isEditing ? 'Cancel' : 'Edit Profile'}
          </button>
        </div>

        {/* Trust Tier & Verification */}
        <div className="grid grid-cols-1 md:grid-cols-2 gap-4 mb-6">
          <div className={`p-4 rounded-lg border ${tierInfo.bg}`}>
            <div className="flex items-center space-x-2 mb-2">
              <Shield className={`w-5 h-5 ${tierInfo.color}`} />
              <span className={`font-medium ${tierInfo.color}`}>{tierInfo.name}</span>
            </div>
            <div className="flex items-center space-x-2">
              <div className="flex-1 bg-gray-200 rounded-full h-2">
                <div
                  className="bg-blue-600 h-2 rounded-full transition-all duration-300"
                  style={{ width: `${user?.verificationScore ?? 0}%` }}
                />
              </div>
              <span className="text-sm text-gray-600">{user?.verificationScore ?? 0}%</span>
            </div>
          </div>

          <div className="p-4 rounded-lg border border-gray-200">
            <div className="flex items-center space-x-2 mb-2">
              <VisibilityIcon className={`w-5 h-5 ${visibilityInfo.color}`} />
              <span className={`font-medium ${visibilityInfo.color}`}>{visibilityInfo.name}</span>
            </div>
            <p className="text-sm text-gray-600">
              {user?.dataSharingLevel === 'minimal' && 'Minimal data sharing'}
              {user?.dataSharingLevel === 'demographic' && 'Demographic data shared'}
              {user?.dataSharingLevel === 'full' && 'Full data sharing'}
            </p>
          </div>
        </div>

        {/* PWA Status */}
        <div className="border-t border-gray-200 pt-4">
          <h3 className="text-lg font-semibold text-gray-900 mb-3">PWA Status</h3>
          <div className="grid grid-cols-2 md:grid-cols-3 gap-3">
            <div className="flex items-center space-x-2">
              <div className={`w-2 h-2 rounded-full ${isOnline ? 'bg-green-500' : 'bg-red-500'}`} />
              <span className="text-sm text-gray-600">
                {isOnline ? 'Online' : 'Offline'}
              </span>
            </div>
            <div className="flex items-center space-x-2">
              <div className={`w-2 h-2 rounded-full ${pwaFeatures.webAuthn ? 'bg-green-500' : 'bg-red-500'}`} />
              <span className="text-sm text-gray-600">
                WebAuthn {pwaFeatures.webAuthn ? '✓' : '✗'}
              </span>
            </div>
            <div className="flex items-center space-x-2">
              <div className={`w-2 h-2 rounded-full ${pwaFeatures.encryptedStorage ? 'bg-green-500' : 'bg-red-500'}`} />
              <span className="text-sm text-gray-600">
                Encryption {pwaFeatures.encryptedStorage ? '✓' : '✗'}
              </span>
            </div>
          </div>
        </div>
      </div>

      {/* Demographics (if shared) */}
      {user?.demographics && user?.dataSharingLevel !== 'minimal' && (
        <div className="bg-white rounded-lg border border-gray-200 p-6" data-testid="pwa-user-demographics">
          <h3 className="text-lg font-semibold text-gray-900 mb-4">Demographics</h3>
          <div className="grid grid-cols-2 md:grid-cols-4 gap-4">
            {user.demographics?.ageRange && (
              <div>
                <label className="text-sm font-medium text-gray-700">Age Range</label>
                <p className="text-sm text-gray-900">{user.demographics?.ageRange}</p>
              </div>
            )}
            {user.demographics?.educationLevel && (
              <div>
                <label className="text-sm font-medium text-gray-700">Education</label>
                <p className="text-sm text-gray-900">{user.demographics?.educationLevel}</p>
              </div>
            )}
            {user.demographics?.incomeBracket && (
              <div>
                <label className="text-sm font-medium text-gray-700">Income</label>
                <p className="text-sm text-gray-900">{user.demographics?.incomeBracket}</p>
              </div>
            )}
            {user.demographics?.regionCode && (
              <div>
                <label className="text-sm font-medium text-gray-700">Region</label>
                <p className="text-sm text-gray-900">{user.demographics?.regionCode}</p>
              </div>
            )}
          </div>
        </div>
      )}

      {/* PWA Features */}
      <div className="bg-white rounded-lg border border-gray-200 p-6" data-testid="pwa-user-features">
        <div className="flex items-center justify-between mb-4">
          <h3 className="text-lg font-semibold text-gray-900">PWA Features</h3>
          <button
            onClick={() => setShowAdvanced(!showAdvanced)}
            className="text-blue-600 hover:text-blue-700 text-sm font-medium"
          >
            {showAdvanced ? 'Hide' : 'Show'} Advanced
          </button>
        </div>

        <div className="grid grid-cols-1 md:grid-cols-2 lg:grid-cols-3 gap-4">
          {/* WebAuthn */}
          <motion.div
            whileHover={{ scale: 1.02 }}
            className="p-4 rounded-lg border border-gray-200 hover:border-blue-300 transition-colors"
          >
        <div className="flex items-center space-x-3 mb-3">
              <Fingerprint className="w-5 h-5 text-blue-600" />
              <h4 className="font-medium text-gray-900">Biometric Auth</h4>
            </div>
            <p className="text-sm text-gray-600 mb-3">
              Secure device-based authentication
            </p>
            <button
              onClick={handleTestWebAuthn}
              disabled={!pwaFeatures.webAuthn}
              className="w-full bg-blue-600 hover:bg-blue-700 disabled:bg-gray-300 text-white px-3 py-2 rounded-md text-sm transition-colors"
            >
              {pwaFeatures.webAuthn ? 'Test WebAuthn' : 'Not Supported'}
            </button>
          </motion.div>

          {/* Push Notifications */}
          <motion.div
            whileHover={{ scale: 1.02 }}
            className="p-4 rounded-lg border border-gray-200 hover:border-orange-300 transition-colors"
          >
            <div className="flex items-center space-x-3 mb-3">
              <Zap className="w-5 h-5 text-orange-600" />
              <h4 className="font-medium text-gray-900">Notifications</h4>
            </div>
            <p className="text-sm text-gray-600 mb-3">
              Get poll updates and results
            </p>
            <button
              onClick={handleRequestNotifications}
              disabled={notificationPermission === 'granted'}
              className="w-full bg-orange-600 hover:bg-orange-700 disabled:bg-gray-300 text-white px-3 py-2 rounded-md text-sm transition-colors"
            >
              {notificationPermission === 'granted' ? 'Enabled' : 'Enable'}
            </button>
          </motion.div>

          {/* Encrypted Storage */}
          <motion.div
            whileHover={{ scale: 1.02 }}
            className="p-4 rounded-lg border border-gray-200 hover:border-purple-300 transition-colors"
          >
            <div className="flex items-center space-x-3 mb-3">
              <Lock className="w-5 h-5 text-purple-600" />
              <h4 className="font-medium text-gray-900">Encrypted Storage</h4>
            </div>
            <p className="text-sm text-gray-600 mb-3">
              Local encrypted data protection
            </p>
            <button
              onClick={handleClearEncryptedData}
              className="w-full bg-purple-600 hover:bg-purple-700 text-white px-3 py-2 rounded-md text-sm transition-colors"
            >
              Clear Data
            </button>
          </motion.div>
        </div>

        {/* Advanced Features */}
        <AnimatePresence>
          {showAdvanced && (
            <motion.div
              initial={{ opacity: 0, height: 0 }}
              animate={{ opacity: 1, height: 'auto' }}
              exit={{ opacity: 0, height: 0 }}
              className="mt-6 pt-6 border-t border-gray-200"
            >
              <h4 className="font-medium text-gray-900 mb-4">Advanced Settings</h4>
              <div className="grid grid-cols-1 md:grid-cols-2 gap-4">
                <div className="p-4 rounded-lg border border-gray-200">
                  <div className="flex items-center space-x-3 mb-3">
                    <RefreshCw className="w-5 h-5 text-indigo-600" />
                    <h5 className="font-medium text-gray-900">Background Sync</h5>
                  </div>
                  <p className="text-sm text-gray-600 mb-3">
                    Automatically sync data when online
                  </p>
                  <div className="text-sm text-gray-500">
                    {pwaFeatures.backgroundSync ? (
                      <span className="text-green-600">✓ Supported</span>
                    ) : (
                      <span className="text-red-600">✗ Not Supported</span>
                    )}
                  </div>
                </div>

                <div className="p-4 rounded-lg border border-gray-200">
                  <div className="flex items-center space-x-3 mb-3">
                    <Download className="w-5 h-5 text-teal-600" />
                    <h5 className="font-medium text-gray-900">Data Export</h5>
                  </div>
                  <p className="text-sm text-gray-600 mb-3">
                    Export your profile data
                  </p>
                  <button
                    onClick={handleExportData}
                    className="w-full bg-teal-600 hover:bg-teal-700 text-white px-3 py-2 rounded-md text-sm transition-colors"
                  >
                    Export Data
                  </button>
                </div>
              </div>
            </motion.div>
          )}
        </AnimatePresence>
      </div>
      </>
      )}

      {/* Device Information */}
      {deviceFingerprint && (
        <div className="bg-white rounded-lg border border-gray-200 p-6">
          <h3 className="text-lg font-semibold text-gray-900 mb-4">Device Information</h3>
          <div className="grid grid-cols-2 md:grid-cols-3 gap-4">
            <div>
              <label className="text-sm font-medium text-gray-700">Platform</label>
              <p className="text-sm text-gray-900">{deviceFingerprint.platform}</p>
            </div>
            <div>
              <label className="text-sm font-medium text-gray-700">Screen</label>
              <p className="text-sm text-gray-900">{deviceFingerprint.screenResolution}</p>
            </div>
            <div>
              <label className="text-sm font-medium text-gray-700">Language</label>
              <p className="text-sm text-gray-900">{deviceFingerprint.language}</p>
            </div>
            <div>
              <label className="text-sm font-medium text-gray-700">Timezone</label>
              <p className="text-sm text-gray-900">{deviceFingerprint.timezone}</p>
            </div>
            <div>
              <label className="text-sm font-medium text-gray-700">WebAuthn</label>
              <p className={`text-sm ${deviceFingerprint.webAuthn ? 'text-green-600' : 'text-red-600'}`}>
                {deviceFingerprint.webAuthn ? 'Supported' : 'Not Supported'}
              </p>
            </div>
            <div>
              <label className="text-sm font-medium text-gray-700">PWA Mode</label>
              <p className={`text-sm ${deviceFingerprint.standalone ? 'text-green-600' : 'text-blue-600'}`}>
                {deviceFingerprint.standalone ? 'Installed' : 'Browser'}
              </p>
            </div>
          </div>
        </div>
      )}
    </div>
  )
}<|MERGE_RESOLUTION|>--- conflicted
+++ resolved
@@ -166,27 +166,12 @@
     }
   }
 
-<<<<<<< HEAD
   const tierInfo: TierDisplayMeta = user
     ? TIER_META[user.trustTier] ?? TIER_META.T0
     : TIER_META.T0;
   const visibilityInfo: VisibilityDisplayMeta = user
     ? VISIBILITY_META[user.profileVisibility] ?? VISIBILITY_META.pseudonymous
     : VISIBILITY_META.pseudonymous;
-=======
-  if (!user) {
-    return (
-      <div className="bg-white rounded-lg border border-gray-200 p-6" data-testid="pwa-user-profile-empty">
-        <div className="text-center">
-          <User className="w-12 h-12 text-gray-400 mx-auto mb-4" />
-          <h3 className="text-lg font-medium text-gray-900 mb-2">No Profile Found</h3>
-          <p className="text-gray-600">Please create a profile to get started.</p>
-        </div>
-      </div>
-    )
-  }
-
->>>>>>> 52bfb73b
   const VisibilityIcon = visibilityInfo.icon
 
   return (
