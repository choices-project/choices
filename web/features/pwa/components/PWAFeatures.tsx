--- conflicted
+++ resolved
@@ -66,13 +66,7 @@
         window.removeEventListener('offline', handleOffline);
       }
     }
-<<<<<<< HEAD
   }, [handleOnline, handleOffline, pwa]); // Stable dependencies
-=======
-    
-    return undefined;
-  }, [handleOnline, handleOffline, pwa]) // Stable dependencies
->>>>>>> 52bfb73b
 
   // Handle undefined store hooks gracefully - provide defaults for testing
   const safeInstallation = installation || { canInstall: true, isInstalled: false }
@@ -272,7 +266,6 @@
       </div>
 
       {/* Focusable Elements */}
-<<<<<<< HEAD
       <button
         type="button"
         data-testid="pwa-first-focusable"
@@ -285,12 +278,6 @@
         data-testid="pwa-second-focusable"
         className="focus:outline-none focus:ring-2 focus:ring-blue-500 p-2 border border-gray-300 rounded"
       >
-=======
-      <div data-testid="pwa-first-focusable" className="focus:outline-none focus:ring-2 focus:ring-blue-500 p-2 border border-gray-300 rounded">
-        First Focusable Element
-      </div>
-      <div data-testid="pwa-second-focusable" className="focus:outline-none focus:ring-2 focus:ring-blue-500 p-2 border border-gray-300 rounded">
->>>>>>> 52bfb73b
         Second Focusable Element
       </button>
 
