--- conflicted
+++ resolved
@@ -417,11 +417,7 @@
             </span>
           </div>
           <div className="text-2xl font-bold text-blue-600">
-<<<<<<< HEAD
             {isLoading ? '—' : numberFormatter.format(totalLocalRepresentatives)}
-=======
-            {isLoading ? dashPlaceholder : numberFormatter.format(totalLocalRepresentatives)}
->>>>>>> 52bfb73b
           </div>
           <div className="text-sm text-gray-500">
             {t('civics.lure.stats.candidates.caption', {
@@ -439,11 +435,7 @@
             </span>
           </div>
           <div className="text-2xl font-bold text-green-600">
-<<<<<<< HEAD
             {isLoading ? '—' : numberFormatter.format(totalActivities)}
-=======
-            {isLoading ? dashPlaceholder : numberFormatter.format(totalActivities)}
->>>>>>> 52bfb73b
           </div>
           <div className="text-sm text-gray-500">
             {t('civics.lure.stats.activities.caption')}
