import {
  AlertTriangle,
  CheckCircle2,
  Clock3,
  Loader2
} from 'lucide-react';
<<<<<<< HEAD
import React from 'react';

=======
import React, { useMemo } from 'react';
>>>>>>> 52bfb73b

import { useI18n } from '@/hooks/useI18n';
import { cn } from '@/lib/utils';
import type { CivicElection } from '@/types/civic';

import { formatElectionDate } from '../../utils/civicsCountdownUtils';

import { ElectionCountdownBadge } from './ElectionCountdownBadge';

export type ElectionCountdownCardProps = {
  className?: string;
  title?: string;
  description?: string;
  loading?: boolean;
  error?: string | null;
  elections: CivicElection[];
  nextElection: CivicElection | null;
  daysUntilNextElection: number | null;
  ariaLabel?: string;
  totalUpcoming?: number;
  threshold?: number;
  maxItems?: number;
  emptyMessage?: string;
};

const DEFAULT_MAX_ITEMS = 3;

export function ElectionCountdownCard({
  className,
  title,
  description,
  loading,
  error,
  elections,
  nextElection,
  daysUntilNextElection,
  totalUpcoming,
  threshold,
  maxItems = DEFAULT_MAX_ITEMS,
  emptyMessage,
  ariaLabel
}: ElectionCountdownCardProps) {
  const { t, currentLanguage } = useI18n();
  const resolvedTitle = title ?? t('civics.countdown.card.title');
  const resolvedDescription = description ?? t('civics.countdown.card.description');
  const resolvedEmptyMessage = emptyMessage ?? t('civics.countdown.card.empty');
  const resolvedLoadingMessage = t('civics.countdown.card.loading');
  const resolvedErrorMessage = error ?? t('civics.countdown.card.error');
  const hasElections = elections.length > 0 && nextElection;
  const items = hasElections ? elections.slice(0, maxItems) : [];
  const remaining = hasElections ? elections.length - items.length : 0;
  const remainingLabel = useMemo(() => {
    if (remaining <= 0) {
      return null;
    }

    return t('civics.countdown.card.remaining', { count: remaining });
  }, [remaining, t]);

  return (
    <section
      aria-label={ariaLabel ?? resolvedTitle}
      className={cn(
        'rounded-lg border border-blue-100 bg-blue-50/80 p-4 text-sm text-blue-800 shadow-sm dark:border-blue-900/60 dark:bg-blue-950/40 dark:text-blue-100',
        className
      )}
    >
      <div className="flex items-start justify-between gap-3">
        <div>
          <div className="flex items-center gap-2 text-blue-700 dark:text-blue-200">
            <Clock3 className="h-4 w-4" aria-hidden="true" />
            <span className="font-semibold uppercase tracking-wide text-[11px]">
              {resolvedTitle}
            </span>
          </div>
          <p className="mt-1 text-xs text-blue-700/80 dark:text-blue-200/80">{resolvedDescription}</p>
        </div>

        <ElectionCountdownBadge
          className="flex-shrink-0"
          loading={loading ?? false}
          error={error ?? null}
          nextElection={nextElection ?? null}
          daysUntil={daysUntilNextElection ?? null}
          totalUpcoming={totalUpcoming ?? elections.length}
          {...(threshold != null ? { threshold } : {})}
        />
      </div>

      <div className="mt-4 space-y-2">
        {loading && (
          <div className="flex items-center gap-2 text-blue-700 dark:text-blue-200">
            <Loader2 className="h-4 w-4 animate-spin" aria-hidden="true" />
            <span>{resolvedLoadingMessage}</span>
          </div>
        )}

        {!loading && error && (
          <div className="flex items-center gap-2 text-red-600 dark:text-red-300">
            <AlertTriangle className="h-4 w-4" aria-hidden="true" />
            <span>{resolvedErrorMessage}</span>
          </div>
        )}

        {!loading && !error && hasElections && (
          <ul className="space-y-1 text-blue-800">
            {items.map((election) => (
              <li
                key={election.election_id}
                className="flex items-center gap-2 rounded-md bg-white/70 px-3 py-2 shadow-sm dark:bg-blue-900/40"
              >
                <CheckCircle2 className="h-4 w-4 text-blue-500 dark:text-blue-200" aria-hidden="true" />
                <div className="flex flex-col">
                  <span className="font-medium text-blue-900 dark:text-blue-100">
                    {election.name}
                  </span>
                  <span className="text-xs text-blue-600 dark:text-blue-200/80">
                    {formatElectionDate(election.election_day, currentLanguage)}
                  </span>
                </div>
              </li>
            ))}
          </ul>
        )}

        {!loading && !error && !hasElections && (
          <p className="flex items-center gap-2 text-xs text-blue-700/90 dark:text-blue-200/90">
            <AlertTriangle className="h-4 w-4" aria-hidden="true" />
            {resolvedEmptyMessage}
          </p>
        )}

        {remainingLabel && (
          <p className="text-xs font-medium text-blue-700 dark:text-blue-200">
            {remainingLabel}
          </p>
        )}
      </div>
    </section>
  );
}

<|MERGE_RESOLUTION|>--- conflicted
+++ resolved
@@ -4,12 +4,8 @@
   Clock3,
   Loader2
 } from 'lucide-react';
-<<<<<<< HEAD
 import React from 'react';
 
-=======
-import React, { useMemo } from 'react';
->>>>>>> 52bfb73b
 
 import { useI18n } from '@/hooks/useI18n';
 import { cn } from '@/lib/utils';
