--- conflicted
+++ resolved
@@ -136,7 +136,6 @@
 
       const countdownLabel =
         daysUntil === 0
-<<<<<<< HEAD
           ? 'Election day'
           : daysUntil === 1
             ? 'Election tomorrow'
@@ -145,21 +144,6 @@
       notificationStoreUtils.createElectionNotification({
         title: election.name ?? 'Upcoming election',
         message: `Election on ${formatElectionDate(election.election_day)}`,
-=======
-          ? t('civics.countdown.notifications.countdown.today')
-          : daysUntil === 1
-            ? t('civics.countdown.notifications.countdown.tomorrow')
-            : t('civics.countdown.notifications.countdown.inDays', {
-                count: daysUntil,
-              });
-      const formattedDate = formatElectionDate(election.election_day, currentLanguage);
-      const notificationTitle =
-        election.name ?? t('civics.countdown.notifications.titleFallback');
-
-      notificationStoreUtils.createElectionNotification({
-        title: notificationTitle,
-        message: t('civics.countdown.notifications.message', { date: formattedDate }),
->>>>>>> 52bfb73b
         countdownLabel,
         electionId: election.election_id,
         divisionId: election.ocd_division_id,
@@ -179,11 +163,6 @@
     notificationType,
     representativeNames,
     upcomingElections,
-<<<<<<< HEAD
-=======
-    currentLanguage,
-    t,
->>>>>>> 52bfb73b
   ]);
 
   useEffect(() => {
