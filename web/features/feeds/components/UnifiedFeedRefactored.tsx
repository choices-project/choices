--- conflicted
+++ resolved
@@ -55,10 +55,7 @@
   enableHashtagPolls: _enableHashtagPolls = true,
   enableMobileOptimization: _enableMobileOptimization = true,
   showTrending: _showTrending = true,
-<<<<<<< HEAD
   maxItems: _maxItems = 50
-=======
->>>>>>> 52bfb73b
 }: UnifiedFeedProps) {
   logger.debug('[UnifiedFeedRefactored] Rendering', { userId, userDistrict });
 
