--- conflicted
+++ resolved
@@ -51,17 +51,6 @@
   type AnalyticsSummaryRow,
 } from './AnalyticsSummaryTable';
 
-<<<<<<< HEAD
-=======
-const ensureLabel = (value: string, fallback: string): string => {
-  if (!value) return fallback;
-  if (value.startsWith('analytics.')) {
-    return fallback;
-  }
-  return value;
-};
-
->>>>>>> 52bfb73b
 type HourlyData = {
   hour: number;
   activity: number;
@@ -175,18 +164,6 @@
     [t],
   );
 
-<<<<<<< HEAD
-=======
-  const axisText = useMemo(
-    () => ({
-      hourOfDay: ensureLabel(t('analytics.temporal.axes.hourOfDay'), 'Hour of day'),
-      dayOfWeek: ensureLabel(t('analytics.temporal.axes.dayOfWeek'), 'Day of week'),
-      timestamp: ensureLabel(t('analytics.temporal.axes.timestamp'), 'Timestamp'),
-    }),
-    [t],
-  );
-
->>>>>>> 52bfb73b
   const tabAnnouncements = useMemo(
     () => ({
       hourly: t('analytics.temporal.tabAnnouncements.hourly'),
@@ -746,19 +723,7 @@
               <ResponsiveContainer width="100%" height="100%">
                 <BarChart data={data.daily} margin={{ top: 20, right: 30, left: 20, bottom: 20 }}>
                   <CartesianGrid strokeDasharray="3 3" />
-<<<<<<< HEAD
                   <XAxis dataKey="day" />
-=======
-                  <XAxis
-                    dataKey="day"
-                    label={{
-                      value: axisText.dayOfWeek,
-                      position: 'insideBottom',
-                      offset: -5,
-                      style: { fontSize: 12 },
-                    }}
-                  />
->>>>>>> 52bfb73b
                   <YAxis label={{ value: t('analytics.temporal.axes.activityCount'), angle: -90, position: 'insideLeft' }} />
                   <Tooltip
                     content={({ active, payload }) => {
@@ -996,19 +961,11 @@
   }));
 
   // Calculate peak values
-<<<<<<< HEAD
   const peakHourData: HourlyData = hourly.length > 0 && hourly[0]
     ? hourly.reduce((max, h) => (h.activity > max.activity ? h : max), hourly[0])
     : { hour: 0, activity: 0, label: '12 AM' };
   const peakDayData: DailyData = daily.length > 0 && daily[0]
     ? daily.reduce((max, d) => (d.activity > max.activity ? d : max), daily[0])
-=======
-  const peakHourData: HourlyData = hourly.length > 0
-    ? hourly.reduce((max, h) => (h.activity > max.activity ? h : max), { hour: 0, activity: 0, label: '12 AM' })
-    : { hour: 0, activity: 0, label: '12 AM' };
-  const peakDayData: DailyData = daily.length > 0
-    ? daily.reduce((max, d) => (d.activity > max.activity ? d : max), { day: 'Monday', activity: 0, dayIndex: 0 })
->>>>>>> 52bfb73b
     : { day: 'Monday', activity: 0, dayIndex: 0 };
   const avgActivity = hourly.length > 0 ? hourly.reduce((sum, h) => sum + h.activity, 0) / hourly.length : 0;
 
