/**
 * PollHeatmap Component
 *
 * Visualizes poll engagement data in a heatmap format.
 * Shows which polls are getting the most engagement and when.
 *
 * Features:
 * - Poll engagement intensity visualization
 * - Time-based patterns (which polls are hot right now)
 * - Category-based grouping
 * - Interactive tooltips
 * - Color-coded intensity (cool → warm → hot)
 * - CSV export functionality
 * - Admin-only access
 *
 * Created: November 5, 2025
 * Status: ✅ Production-ready
 */

'use client';

import {
  Download,
  AlertCircle,
  RefreshCw,
  Filter,
  Flame
} from 'lucide-react';
import React, { useEffect, useCallback, useMemo, useId, useRef } from 'react';
<<<<<<< HEAD
import { 
  BarChart, 
  Bar, 
  XAxis, 
  YAxis, 
  CartesianGrid, 
  Tooltip, 
  Legend, 
=======
import {
  BarChart,
  Bar,
  XAxis,
  YAxis,
  CartesianGrid,
  Tooltip,
  Legend,
>>>>>>> 52bfb73b
  ResponsiveContainer,
  Cell
} from 'recharts';

import { Badge } from '@/components/ui/badge';
import { Button } from '@/components/ui/button';
import { Card, CardContent, CardHeader, CardTitle } from '@/components/ui/card';
import type { PollHeatmapFilters } from '@/features/analytics/types/analytics';
import { useI18n } from '@/hooks/useI18n';
import ScreenReaderSupport from '@/lib/accessibility/screen-reader';
import { useAnalyticsActions, useAnalyticsPollHeatmap } from '@/lib/stores/analyticsStore';

import {
  AnalyticsSummaryTable,
  type AnalyticsSummaryColumn,
  type AnalyticsSummaryRow,
} from './AnalyticsSummaryTable';

type PollHeatmapEntry = {
  poll_id: string;
  title: string;
  category: string;
  total_votes: number;
  unique_voters: number;
  engagement_score: number; // Calculated metric
  created_at: string;
  is_active: boolean;
};

type PollHeatmapProps = {
  className?: string;
  defaultCategory?: string;
  defaultLimit?: number;
};

const DEFAULT_CATEGORIES = [
  'All Categories',
  'Politics',
  'Environment',
  'Technology',
  'Healthcare',
  'Education',
  'Economy',
  'Social Issues',
  'Other',
];

/**
 * Get color based on engagement score
 * Cool (blue) → Warm (yellow/orange) → Hot (red)
 */
const getEngagementColor = (score: number, maxScore: number): string => {
  if (maxScore === 0) return '#3b82f6'; // blue-500

  const ratio = score / maxScore;

  if (ratio < 0.25) {
    // Cool - Blue to Cyan
    return `hsl(${200 + ratio * 40}, 80%, 50%)`;
  } else if (ratio < 0.5) {
    // Warming up - Cyan to Green
    return `hsl(${180 - (ratio - 0.25) * 120}, 70%, 50%)`;
  } else if (ratio < 0.75) {
    // Getting hot - Green to Yellow
    return `hsl(${60 - (ratio - 0.5) * 20}, 80%, 50%)`;
  } else {
    // Hot - Orange to Red
    const redRatio = (ratio - 0.75) / 0.25;
    return `hsl(${40 - redRatio * 40}, 90%, ${50 - redRatio * 10}%)`;
  }
};

/**
 * Get emoji indicator for engagement level
 */
const getEngagementEmoji = (score: number, maxScore: number): string => {
  if (maxScore === 0) return '❄️';
  const ratio = score / maxScore;
  if (ratio < 0.25) return '❄️'; // Cool
  if (ratio < 0.5) return '🌤️';  // Warming
  if (ratio < 0.75) return '🔥';  // Hot
  return '🚀';  // On fire!
};

export default function PollHeatmap({
  className = '',
  defaultCategory = 'All Categories',
  defaultLimit = 20,
}: PollHeatmapProps) {
  const { t, currentLanguage } = useI18n();
  const summarySectionId = useId();
<<<<<<< HEAD
=======
  const chartRegionId = useId();
>>>>>>> 52bfb73b
  const { fetchPollHeatmap } = useAnalyticsActions();
  const pollHeatmap = useAnalyticsPollHeatmap();
  const data = pollHeatmap.data;
  const isLoading = pollHeatmap.loading;
  const error = pollHeatmap.error;
  const selectedCategory = pollHeatmap.meta.category ?? defaultCategory;
  const limit = pollHeatmap.meta.limit ?? defaultLimit;
  const previousSummaryAnnouncementRef = useRef<string | null>(null);
  const previousErrorRef = useRef<string | null>(null);

  const loadPollHeatmap = useCallback(async (filters?: Partial<PollHeatmapFilters>) => {
    await fetchPollHeatmap(filters, {
      fallback: (resolvedFilters) => generateMockData(resolvedFilters.limit, resolvedFilters.category),
    });
  }, [fetchPollHeatmap]);

  const numberFormatter = useMemo(
    () => new Intl.NumberFormat(currentLanguage),
    [currentLanguage],
  );

  const decimalFormatter = useMemo(
    () =>
      new Intl.NumberFormat(currentLanguage, {
        maximumFractionDigits: 1,
      }),
    [currentLanguage],
  );

  const formatNumber = useCallback(
    (value: number) => numberFormatter.format(value),
    [numberFormatter],
  );

  const formatDecimal = useCallback(
    (value: number) => decimalFormatter.format(value),
    [decimalFormatter],
  );

  const tableColumns = useMemo<AnalyticsSummaryColumn[]>(
    () => [
      { key: 'title', label: t('analytics.tables.columns.poll') },
      { key: 'category', label: t('analytics.tables.columns.category') },
      {
        key: 'engagement',
        label: t('analytics.tables.columns.engagementScore'),
        isNumeric: true,
      },
      { key: 'votes', label: t('analytics.tables.columns.votes'), isNumeric: true },
      {
        key: 'uniqueVoters',
        label: t('analytics.tables.columns.uniqueVoters'),
        isNumeric: true,
      },
      { key: 'status', label: t('analytics.tables.columns.status') },
    ],
    [t],
  );

  const tableRows = useMemo<AnalyticsSummaryRow[]>(
    () =>
      data.map((poll) => ({
        id: poll.poll_id,
        cells: {
          title: poll.title,
          category: poll.category,
          engagement: formatDecimal(poll.engagement_score),
          votes: formatNumber(poll.total_votes),
          uniqueVoters: formatNumber(poll.unique_voters),
          status: poll.is_active ? t('analytics.tables.statuses.active') : t('analytics.tables.statuses.closed'),
        },
      })),
    [data, formatDecimal, formatNumber, t],
  );

  useEffect(() => {
    void fetchPollHeatmap(
      { category: defaultCategory, limit: defaultLimit },
      {
        fallback: (resolvedFilters) => generateMockData(resolvedFilters.limit, resolvedFilters.category),
      }
    );
  }, [defaultCategory, defaultLimit, fetchPollHeatmap]);

  const handleFilterChange = useCallback(
    (filters: Partial<PollHeatmapFilters>, announcement: string) => {
      ScreenReaderSupport.announce(announcement, 'polite');
      void loadPollHeatmap(filters);
    },
    [loadPollHeatmap],
  );

  const handleExport = useCallback(() => {
    if (data.length === 0) return;

    // Create CSV content
    const headers = ['Poll ID', 'Title', 'Category', 'Total Votes', 'Unique Voters', 'Engagement Score', 'Status'];
    const rows = data.map(poll => [
      poll.poll_id,
      `"${poll.title.replace(/"/g, '""')}"`, // Escape quotes in title
      poll.category,
      poll.total_votes.toString(),
      poll.unique_voters.toString(),
      poll.engagement_score.toFixed(2),
      poll.is_active ? 'Active' : 'Closed'
    ]);

    const csvContent = [
      headers.join(','),
      ...rows.map(row => row.join(','))
    ].join('\n');

    // Create download link
    const blob = new Blob([csvContent], { type: 'text/csv;charset=utf-8;' });
    const link = document.createElement('a');
    const url = URL.createObjectURL(blob);

    link.setAttribute('href', url);
    link.setAttribute('download', `poll-heatmap-${Date.now()}.csv`);
    link.style.visibility = 'hidden';

    document.body.appendChild(link);
    link.click();
    document.body.removeChild(link);
  }, [data]);

  // Calculate statistics
  const totalVotes = data.reduce((sum, p) => sum + p.total_votes, 0);
  const avgEngagement = data.length > 0
    ? data.reduce((sum, p) => sum + p.engagement_score, 0) / data.length
    : 0;
  const activePolls = data.filter(p => p.is_active).length;

  // Prepare chart data
  const chartData = data.map(poll => ({
    name: poll.title.length > 30 ? poll.title.substring(0, 30) + '...' : poll.title,
    engagement: poll.engagement_score,
    votes: poll.total_votes,
    fullData: poll
  }));

  const maxEngagement = Math.max(...data.map(d => d.engagement_score), 0);

  const topPoll = useMemo<PollHeatmapEntry | null>(() => {
    if (data.length === 0) {
      return null;
    }

    return data.reduce<PollHeatmapEntry | null>((best, poll) => {
      if (!best || poll.engagement_score > best.engagement_score) {
        return poll;
      }
      return best;
    }, data[0] ?? null);
  }, [data]);

  const summaryIntro = useMemo(() => {
    const summaryTotals = {
      total: formatNumber(totalVotes),
      active: formatNumber(activePolls),
    };

    if (data.length === 0) {
      return t('analytics.heatmap.summaryFallback', summaryTotals);
    }

    if (topPoll) {
      return t('analytics.heatmap.summaryIntro', {
        ...summaryTotals,
        topPoll: topPoll.title,
        engagement: formatDecimal(topPoll.engagement_score),
      });
    }

    return t('analytics.heatmap.summaryFallback', summaryTotals);
  }, [activePolls, data.length, formatDecimal, formatNumber, t, topPoll, totalVotes]);

<<<<<<< HEAD
=======
  const chartSummaryText = useMemo(() => summaryIntro, [summaryIntro]);


>>>>>>> 52bfb73b
  useEffect(() => {
    if (isLoading || !summaryIntro) {
      return;
    }

    if (previousSummaryAnnouncementRef.current === summaryIntro) {
      return;
    }

    ScreenReaderSupport.announce(summaryIntro, 'polite');
    previousSummaryAnnouncementRef.current = summaryIntro;
  }, [isLoading, summaryIntro]);

  useEffect(() => {
    if (!error) {
      return;
    }

    if (previousErrorRef.current === error) {
      return;
    }

    ScreenReaderSupport.announce(`Poll heatmap data is using fallback values. ${error}`, 'assertive');
    previousErrorRef.current = error;
  }, [error]);

  // Loading state
  if (isLoading) {
    return (
      <Card className={className}>
        <CardHeader>
          <CardTitle className="flex items-center gap-2">
            <Flame className="h-5 w-5" />
            Poll Engagement Heatmap
          </CardTitle>
        </CardHeader>
        <CardContent>
          <div className="flex items-center justify-center h-64">
            <RefreshCw className="h-8 w-8 animate-spin text-gray-400" />
          </div>
        </CardContent>
      </Card>
    );
  }

  // Error state (with mock data)
  const showError = error && data.length > 0;

  return (
    <Card className={className}>
      <CardHeader>
        <div className="flex items-center justify-between">
          <div>
            <CardTitle className="flex items-center gap-2">
              <Flame className="h-5 w-5" />
              Poll Engagement Heatmap
            </CardTitle>
            <p className="text-sm text-gray-600 mt-1">
              Visual representation of poll engagement intensity
            </p>
          </div>
          <Button
            onClick={handleExport}
            disabled={data.length === 0}
            size="sm"
            variant="outline"
          >
            <Download className="h-4 w-4 mr-2" />
            Export
          </Button>
        </div>
      </CardHeader>
      <CardContent>
        {/* Filters */}
        <div className="mb-6 flex flex-wrap gap-4">
          <div className="flex items-center gap-2">
            <Filter className="h-4 w-4 text-gray-500" />
            <select
              value={selectedCategory}
              onChange={(e) => {
                const category = e.target.value;
                handleFilterChange(
                  { category },
                  `Category filter set to ${category}`,
                );
              }}
              className="px-3 py-1.5 border border-gray-300 rounded-md text-sm focus:ring-2 focus:ring-blue-500 focus:border-transparent"
            >
              {DEFAULT_CATEGORIES.map((category: string) => (
                <option key={category} value={category}>{category}</option>
              ))}
            </select>
          </div>

          <div className="flex items-center gap-2">
            <label className="text-sm text-gray-600">Show:</label>
            <select
              value={limit}
              onChange={(e) => {
                const newLimit = parseInt(e.target.value, 10);
                handleFilterChange(
                  { limit: newLimit },
                  `Showing top ${newLimit} polls.`,
                );
              }}
              className="px-3 py-1.5 border border-gray-300 rounded-md text-sm focus:ring-2 focus:ring-blue-500 focus:border-transparent"
            >
              <option value="10">Top 10</option>
              <option value="20">Top 20</option>
              <option value="50">Top 50</option>
            </select>
          </div>

          <Button
            onClick={() => {
              ScreenReaderSupport.announce('Refreshing poll engagement heatmap data.', 'polite');
              void loadPollHeatmap();
            }}
            size="sm"
            variant="outline"
          >
            <RefreshCw className="h-4 w-4 mr-2" />
            Refresh
          </Button>
        </div>

        {/* Error Notice */}
        {showError && (
          <div className="mb-4 p-3 bg-yellow-50 border border-yellow-200 rounded-lg flex items-start gap-2">
            <AlertCircle className="h-4 w-4 text-yellow-600 mt-0.5 flex-shrink-0" />
            <p className="text-xs text-yellow-800">
              <strong>Note:</strong> Using mock data for demonstration. {error}
            </p>
          </div>
        )}

        {/* Summary Stats */}
        <div className="mb-6 grid grid-cols-3 gap-4">
          <div className="text-center p-4 bg-gradient-to-br from-blue-50 to-blue-100 rounded-lg">
            <p className="text-sm text-gray-600">Total Votes</p>
            <p className="text-2xl font-bold text-blue-700">{formatNumber(totalVotes)}</p>
          </div>
          <div className="text-center p-4 bg-gradient-to-br from-orange-50 to-orange-100 rounded-lg">
            <p className="text-sm text-gray-600">Avg Engagement</p>
            <p className="text-2xl font-bold text-orange-700">{formatDecimal(avgEngagement)}</p>
          </div>
          <div className="text-center p-4 bg-gradient-to-br from-green-50 to-green-100 rounded-lg">
            <p className="text-sm text-gray-600">Active Polls</p>
            <p className="text-2xl font-bold text-green-700">{formatNumber(activePolls)}</p>
          </div>
        </div>

        {/* Legend */}
        <div className="mb-4 flex items-center justify-center gap-6 text-sm">
          <div className="flex items-center gap-2">
            <span>❄️</span>
            <span className="text-gray-600">Cool (&lt;25%)</span>
          </div>
          <div className="flex items-center gap-2">
            <span>🌤️</span>
            <span className="text-gray-600">Warming (25-50%)</span>
          </div>
          <div className="flex items-center gap-2">
            <span>🔥</span>
            <span className="text-gray-600">Hot (50-75%)</span>
          </div>
          <div className="flex items-center gap-2">
            <span>🚀</span>
            <span className="text-gray-600">On Fire (&gt;75%)</span>
          </div>
        </div>

        {/* Chart */}
        {data.length === 0 ? (
          <div className="flex flex-col items-center justify-center h-64 text-gray-500">
            <Flame className="h-12 w-12 mb-4" />
            <p className="text-lg font-medium">No poll data available</p>
            <p className="text-sm">Try selecting a different category</p>
          </div>
        ) : (
          <div
            className="h-96"
            role="group"
            aria-labelledby={`${chartRegionId}-title`}
            aria-describedby={`${chartRegionId}-summary`}
          >
            <p id={`${chartRegionId}-title`} className="sr-only">
              Poll engagement heatmap
            </p>
            <p id={`${chartRegionId}-summary`} className="sr-only" aria-live="polite">
              {chartSummaryText}
            </p>
            <ResponsiveContainer width="100%" height="100%">
              <BarChart data={chartData} margin={{ top: 20, right: 30, left: 20, bottom: 80 }}>
                <CartesianGrid strokeDasharray="3 3" />
                <XAxis
                  dataKey="name"
                  angle={-45}
                  textAnchor="end"
                  height={100}
                  tick={{ fontSize: 11 }}
                  label={{
                    value: 'Poll titles (sorted by engagement)',
                    position: 'insideBottom',
                    offset: -60,
                    style: { fontSize: 11 },
                  }}
                />
                <YAxis
                  label={{ value: 'Engagement score', angle: -90, position: 'insideLeft' }}
                />
                <Tooltip
                  content={({ active, payload }) => {
                    if (!active || !payload || payload.length === 0) return null;
                    const poll = payload[0]?.payload?.fullData;
                    if (!poll) return null;
                    const emoji = getEngagementEmoji(poll.engagement_score, maxEngagement);
                    return (
                      <div className="bg-white p-3 border border-gray-200 rounded-lg shadow-lg max-w-xs">
                        <div className="flex items-start gap-2 mb-2">
                          <span className="text-2xl">{emoji}</span>
                          <div>
                            <p className="font-semibold text-gray-900">{poll.title}</p>
                            <Badge variant="outline" className="mt-1">{poll.category}</Badge>
                          </div>
                        </div>
                        <div className="space-y-1">
                          <p className="text-sm text-gray-600">
                            <span className="font-medium">Engagement:</span> {poll.engagement_score.toFixed(1)}
                          </p>
                          <p className="text-sm text-gray-600">
                            <span className="font-medium">Total Votes:</span> {poll.total_votes.toLocaleString()}
                          </p>
                          <p className="text-sm text-gray-600">
                            <span className="font-medium">Unique Voters:</span> {poll.unique_voters.toLocaleString()}
                          </p>
                          <p className="text-sm text-gray-600">
                            <span className="font-medium">Status:</span>{' '}
                            <span className={poll.is_active ? 'text-green-600' : 'text-gray-500'}>
                              {poll.is_active ? 'Active' : 'Closed'}
                            </span>
                          </p>
                        </div>
                      </div>
                    );
                  }}
                />
                <Legend />
                <Bar dataKey="engagement" name="Engagement Score">
                  {chartData.map((entry, index) => (
                    <Cell
                      key={`cell-${index}`}
                      fill={getEngagementColor(entry.engagement, maxEngagement)}
                    />
                  ))}
                </Bar>
              </BarChart>
            </ResponsiveContainer>
            <p className="mt-2 text-sm text-muted-foreground" aria-live="polite">
              {chartSummaryText}
            </p>
          </div>
        )}

        {/* Top Performers */}
        {data.length > 0 && (
          <div className="mt-6">
            <h3 className="text-sm font-semibold text-gray-900 mb-3">🏆 Top 5 Most Engaged Polls</h3>
            <div className="space-y-2">
              {data
                .slice()
                .sort((a, b) => b.engagement_score - a.engagement_score)
                .slice(0, 5)
                .map((poll, index) => {
                  const emoji = getEngagementEmoji(poll.engagement_score, maxEngagement);
                  return (
                    <div
                      key={poll.poll_id}
                      className="flex items-center justify-between p-3 bg-gray-50 rounded-lg hover:bg-gray-100 transition-colors"
                    >
                      <div className="flex items-center gap-3 flex-1 min-w-0">
                        <span className="text-2xl flex-shrink-0">{emoji}</span>
                        <Badge variant="outline" className="font-mono flex-shrink-0">#{index + 1}</Badge>
                        <div className="min-w-0 flex-1">
                          <p className="text-sm font-medium text-gray-900 truncate">{poll.title}</p>
                          <div className="flex items-center gap-2 mt-1">
                            <Badge variant="secondary" className="text-xs">{poll.category}</Badge>
                            {poll.is_active && <Badge className="text-xs bg-green-100 text-green-700">Active</Badge>}
                          </div>
                        </div>
                      </div>
                      <div className="text-right flex-shrink-0 ml-4">
                        <p className="text-lg font-bold text-gray-900">
                          {formatDecimal(poll.engagement_score)}
                        </p>
                        <p className="text-xs text-gray-500">
                          {formatNumber(poll.total_votes)} {t('analytics.heatmap.topPolls.votesLabel')}
                        </p>
                      </div>
                    </div>
                  );
                })}
            </div>
          </div>
        )}
        <section
          aria-labelledby={`${summarySectionId}-heading`}
          className="mt-6 space-y-4"
        >
          <h2
            id={`${summarySectionId}-heading`}
            className="text-base font-semibold text-foreground"
          >
            {t('analytics.tables.heading')}
          </h2>
          <p className="text-sm text-muted-foreground">
            {t('analytics.tables.description')}
          </p>
          <p
            role="status"
            aria-live="polite"
            className={`text-sm ${data.length === 0 ? 'text-muted-foreground' : 'text-foreground'}`}
          >
            {summaryIntro}
          </p>

          <AnalyticsSummaryTable
            tableId={`${summarySectionId}-polls`}
            title={t('analytics.heatmap.table.title')}
            description={t('analytics.heatmap.table.description')}
            columns={tableColumns}
            rows={tableRows}
          />
        </section>
      </CardContent>
    </Card>
  );
}

/**
 * Generate mock data for development
 */
function generateMockData(limit: number, _category: string): PollHeatmapEntry[] {
  const titles = [
    'Climate Change Action Plan 2025',
    'Universal Healthcare Coverage',
    'Education Funding Reform',
    'Renewable Energy Investment',
    'Housing Affordability Crisis',
    'Immigration Policy Reform',
    'Tax Code Simplification',
    'Infrastructure Modernization',
    'Criminal Justice Reform',
    'Internet Privacy Rights',
    'Student Loan Forgiveness',
    'Minimum Wage Increase',
    'Gun Control Measures',
    'Social Security Reform',
    'Campaign Finance Reform',
    'Voting Rights Expansion',
    'Drug Policy Reform',
    'Mental Health Services',
    'Public Transportation',
    'Agricultural Subsidies'
  ];

  const categories = ['Politics', 'Environment', 'Technology', 'Healthcare', 'Education', 'Economy'];

  return Array.from({ length: Math.min(limit, titles.length) }, (_, i) => ({
    poll_id: `poll-${i + 1}`,
    title: titles[i] ?? 'Untitled Poll',
    category: categories[i % categories.length] ?? 'Other',
    total_votes: Math.floor(Math.random() * 5000) + 500,
    unique_voters: Math.floor(Math.random() * 3000) + 300,
    engagement_score: Math.floor(Math.random() * 100) + 20,
    created_at: new Date(Date.now() - Math.random() * 30 * 24 * 60 * 60 * 1000).toISOString(),
    is_active: Math.random() > 0.3
  })).sort((a, b) => b.engagement_score - a.engagement_score);
}
<|MERGE_RESOLUTION|>--- conflicted
+++ resolved
@@ -27,7 +27,6 @@
   Flame
 } from 'lucide-react';
 import React, { useEffect, useCallback, useMemo, useId, useRef } from 'react';
-<<<<<<< HEAD
 import { 
   BarChart, 
   Bar, 
@@ -36,16 +35,6 @@
   CartesianGrid, 
   Tooltip, 
   Legend, 
-=======
-import {
-  BarChart,
-  Bar,
-  XAxis,
-  YAxis,
-  CartesianGrid,
-  Tooltip,
-  Legend,
->>>>>>> 52bfb73b
   ResponsiveContainer,
   Cell
 } from 'recharts';
@@ -137,10 +126,6 @@
 }: PollHeatmapProps) {
   const { t, currentLanguage } = useI18n();
   const summarySectionId = useId();
-<<<<<<< HEAD
-=======
-  const chartRegionId = useId();
->>>>>>> 52bfb73b
   const { fetchPollHeatmap } = useAnalyticsActions();
   const pollHeatmap = useAnalyticsPollHeatmap();
   const data = pollHeatmap.data;
@@ -318,12 +303,6 @@
     return t('analytics.heatmap.summaryFallback', summaryTotals);
   }, [activePolls, data.length, formatDecimal, formatNumber, t, topPoll, totalVotes]);
 
-<<<<<<< HEAD
-=======
-  const chartSummaryText = useMemo(() => summaryIntro, [summaryIntro]);
-
-
->>>>>>> 52bfb73b
   useEffect(() => {
     if (isLoading || !summaryIntro) {
       return;
