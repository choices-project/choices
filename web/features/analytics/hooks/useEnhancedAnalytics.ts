--- conflicted
+++ resolved
@@ -14,10 +14,7 @@
 import { EnhancedAnalyticsService, toJsonValue } from '../lib/enhanced-analytics-service';
 
 const IS_E2E_HARNESS = process.env.NEXT_PUBLIC_ENABLE_E2E_HARNESS === '1';
-<<<<<<< HEAD
-
-=======
->>>>>>> 52bfb73b
+
 
 
 // Supabase client type is inferred from createClient usage
@@ -492,7 +489,6 @@
   const [error, setError] = useState<string | null>(null);
   const [lastUpdated, setLastUpdated] = useState<Date | null>(null);
 
-<<<<<<< HEAD
   // Initialize Supabase client and enhanced analytics service
   const supabaseUrl = process.env.NEXT_PUBLIC_SUPABASE_URL;
   const supabaseAnonKey = process.env.NEXT_PUBLIC_SUPABASE_ANON_KEY;
@@ -506,20 +502,6 @@
     () => (supabase ? new EnhancedAnalyticsService(supabase) : null),
     [supabase],
   );
-=======
-  // Initialize Supabase client and enhanced analytics service with stable references
-  const supabaseUrl = process.env.NEXT_PUBLIC_SUPABASE_URL;
-  const supabaseAnonKey = process.env.NEXT_PUBLIC_SUPABASE_ANON_KEY;
-  if (!supabaseUrl || !supabaseAnonKey) {
-    logger.error('Supabase environment variables are not configured');
-  }
-  const supabase = useMemo(() => createClient<Database>(
-    (supabaseUrl as string),
-    (supabaseAnonKey as string)
-  ), [supabaseAnonKey, supabaseUrl]);
-
-  const enhancedAnalytics = useMemo(() => new EnhancedAnalyticsService(supabase), [supabase]);
->>>>>>> 52bfb73b
 
   const {
     setDashboard: setAnalyticsDashboard,
@@ -568,11 +550,7 @@
       const canEnhance = enableNewSchema && !!enhancedAnalytics;
 
       // Enhance with session data if sessionId provided
-<<<<<<< HEAD
       if (!IS_E2E_HARNESS && sessionId && canEnhance && enhancedAnalytics) {
-=======
-      if (!IS_E2E_HARNESS && sessionId && enableNewSchema) {
->>>>>>> 52bfb73b
         const sessionEnhanced = await enhancedAnalytics.enhanceAnalyticsStore(
           analyticsData as unknown as Record<string, unknown>,
           sessionId
@@ -581,11 +559,7 @@
       }
 
       // Enhance with user data if userId provided
-<<<<<<< HEAD
       if (!IS_E2E_HARNESS && userId && canEnhance && enhancedAnalytics) {
-=======
-      if (!IS_E2E_HARNESS && userId && enableNewSchema) {
->>>>>>> 52bfb73b
         const userEnhanced = await enhancedAnalytics.enhanceAnalyticsHook(
           analyticsData as unknown as Record<string, unknown>,
           userId
@@ -660,20 +634,10 @@
     sessionId,
     enableNewSchema,
     enhancedAnalytics,
-<<<<<<< HEAD
     setAnalyticsDashboard,
     updateUserBehavior,
     setAnalyticsLoading,
     setAnalyticsError,
-=======
-    setLoading,
-    setError,
-    setAnalyticsLoading,
-    setAnalyticsError,
-    setAnalyticsDashboard,
-    updateUserBehavior,
-    setLastUpdated,
->>>>>>> 52bfb73b
   ]);
 
   // Track feature usage
@@ -708,15 +672,9 @@
   const trackSessionActivity = useCallback(
     async (action: string, page: string, metadata: SessionMetadata = {}) => {
       try {
-<<<<<<< HEAD
         if (IS_E2E_HARNESS || !enhancedAnalytics) {
           return;
         }
-=======
-      if (IS_E2E_HARNESS) {
-        return;
-      }
->>>>>>> 52bfb73b
         if (!sessionId) return;
 
         const payload: Parameters<EnhancedAnalyticsService['trackUserSession']>[0] = {
@@ -751,15 +709,9 @@
   const trackAuthEvent = useCallback(
     async (authEvent: AuthEventPayload) => {
       try {
-<<<<<<< HEAD
         if (IS_E2E_HARNESS || !enhancedAnalytics) {
           return;
         }
-=======
-      if (IS_E2E_HARNESS) {
-        return;
-      }
->>>>>>> 52bfb73b
         if (!sessionId) return;
       
         await enhancedAnalytics.enhanceAuthAnalytics(authEvent, sessionId);
@@ -792,13 +744,10 @@
       if (IS_E2E_HARNESS) {
         return HARNESS_SYSTEM_HEALTH.map((entry) => ({ ...entry }));
       }
-<<<<<<< HEAD
       if (!supabase) {
         logger.error('System health fetch error: Supabase not configured');
         return [];
       }
-=======
->>>>>>> 52bfb73b
       const { data: healthData, error } = await supabase
         .from('system_health')
         .select('*')
@@ -819,13 +768,10 @@
       if (IS_E2E_HARNESS) {
         return HARNESS_SITE_MESSAGES.map((entry) => ({ ...entry }));
       }
-<<<<<<< HEAD
       if (!supabase) {
         logger.error('Site messages fetch error: Supabase not configured');
         return [];
       }
-=======
->>>>>>> 52bfb73b
       const { data: messages, error } = await supabase
         .from('site_messages')
         .select('*')
