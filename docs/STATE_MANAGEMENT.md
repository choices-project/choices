# State Management Guide

<<<<<<< HEAD
_Last updated: November 30, 2025_
=======
_Last updated: January 2026_
>>>>>>> 52bfb73b

This document summarizes the agreed-on patterns for Zustand stores in the Choices web app. It replaces the scattered checklists under `scratch/gpt5-codex/store-roadmaps/` (see consolidation notes below).

---

## Goals

- Consistent store shape (types, creator, selectors) across features.
- Predictable persistence behaviour with minimal payloads.
- Easy-to-test stores that can be instantiated without browser APIs.
- Reduced re-render churn via memoized selectors and action hooks.

---

## Required Exports

Every store under `web/lib/stores` should expose:

1. `createInitial<Store>State()` — returns a plain object seeded with initial values.
2. `create<Store>Actions(set, get)` — actions grouped by responsibility, free of browser side-effects.
3. `<store>Creator` — typed `StateCreator` that merges state/actions; never call `create()` inside the module.
4. Selector bundles — colocate selectors under `const <store>Select = { ... } as const`.
5. Hook bundles — expose `use<Thing>` selector hooks plus memoized `use<Thing>Actions`.
6. Optional helpers — `reset`, `partialize`, domain-specific utils.
7. Barrel re-exports — ensure selectors, action hooks, and types are surfaced through `web/lib/stores/index.ts` so feature code imports from `'@/lib/stores'`.

```ts
export type NotificationStore = NotificationState & NotificationActions;

export const notificationStoreCreator: NotificationStoreCreator = (set, get) =>
  Object.assign(createInitialNotificationState(), createNotificationActions(set, get));

export const useNotificationStore = create<NotificationStore>()(
  devtools(persist(immer(notificationStoreCreator), persistConfig), devtoolsOptions)
);

export const useNotifications = () => useNotificationStore(notificationSelectors.notifications);
export const useNotificationActions = () => {
  const addNotification = useNotificationStore((state) => state.addNotification);
  const removeNotification = useNotificationStore((state) => state.removeNotification);
  // ... other actions
  
  return useMemo(
    () => ({
      addNotification,
      removeNotification,
      // ... other actions
    }),
    [addNotification, removeNotification, /* ... other dependencies */]
  );
};
```

---

## Selector Bundles & Hook Conventions (2026 Refresh)

- Group selectors under a `const <store>Select = { ... } as const` object and export typed helper hooks. Reference implementations live in `web/lib/stores/analyticsStore.ts`, `notificationStore.ts`, and `profileStore.ts`.

```ts
export const analyticsSelect = {
  summary: (state: AnalyticsStore) => state.summary,
  filters: (state: AnalyticsStore) => state.filters,
  loading: (state: AnalyticsStore) => state.loading,
} as const;

export const useAnalyticsSummary = () => useAnalyticsStore(analyticsSelect.summary);
export const useAnalyticsFilters = () => useAnalyticsStore(analyticsSelect.filters);
```

- Memoize action bundles via `useMemo` so the returned object remains referentially stable (`useProfileActions`, `useAnalyticsActions`, etc.).
- When a feature surface needs multiple selectors/actions, expose a domain-specific hook (e.g., `features/analytics/hooks/useEnhancedAnalytics.ts`).
- Tests should lock selector shape with the existing integration suites (`web/tests/integration/stores/*selector-verification*.test.ts`) to catch accidental regressions.

---

## Store Creator Template

- Alias the creator type with explicit middleware ordering. This keeps TS happy when composing `devtools`, `persist`, `immer`, telemetry wrappers, etc.

```ts
type AppStoreCreator = StateCreator<
  AppStore,
  [['zustand/devtools', never], ['zustand/persist', PersistOptions<AppStore>], ['zustand/immer', never]]
>;

export const appStoreCreator: AppStoreCreator = (set, get) =>
  Object.assign(createInitialAppState(), createAppActions(set, get));

export const useAppStore = create<AppStore>()(
  devtools(
    persist(immer(appStoreCreator), { name: 'app-store', storage: createSafeStorage() }),
    { name: 'AppStore' }
  )
);
```

- When multiple stores share the same middleware stack (analytics/performance, notification/pwa, etc.), extract a helper under `web/lib/stores/utils/` so telemetry/devtools wiring lives in one place.
- Tests should instantiate stores via the creator plus helper middleware to ensure the same ordering used in production (see `web/tests/integration/stores/app-store-selector-verification.test.ts` for the pattern).

---

## Middleware Composition

1. Compose middleware outside the store creator (e.g. `persist(immer(...))`).
2. Use `createSafeStorage()` for persisted stores to support SSR/tests.
3. Keep `partialize` payloads narrow: store only the fields required to restore state after reload.
4. Avoid side-effects inside Immer producers; schedule timers or network calls outside the `set()` callback.

### Persistence with `partialize`

When using `persist` middleware, use `partialize` to control what gets saved to storage. This reduces payload size and prevents storing sensitive or transient data:

```ts
const persistConfig = {
  name: 'app-store',
  storage: createSafeStorage(),
  partialize: (state: AppStore) => ({
    theme: state.theme,
    sidebarCollapsed: state.sidebarCollapsed,
    sidebarWidth: state.sidebarWidth,
    settings: state.settings,
    // Exclude: isLoading, error, modalStack, etc.
  }),
};
```

**Rules for `partialize`:**
- Include only user preferences and UI state that should persist across sessions
- Exclude loading states, errors, temporary UI state (modals, toasts), and computed values
- Exclude sensitive data (tokens, PII) unless explicitly required
- Keep payloads small (< 10KB) for performance
- Test persistence/restoration in both unit tests and E2E harnesses

---

## Action Hooks vs. Raw State Access

- Components should consume selector hooks (`useNotifications`, `useUnreadCount`) or memoized action hooks (`useNotificationActions`).
- Avoid `use<Store>(state => state)` in components—it forces full re-renders and breaks modularity.
- When a component truly needs multiple slices/actions from the same store, compose them with `useShallow` (from `zustand/react/shallow`) so React only re-renders when one of the selected fields changes. See the profile feature (`web/features/profile/hooks/use-profile.ts`) for the canonical pattern.
- Tests may use `use<Store>Store.getState()` directly when instantiating local stores, but production code should not.

### Action Hook Memoization Pattern

Action hooks should use `useMemo` to prevent unnecessary re-renders. Zustand actions are stable references, but wrapping them in `useMemo` ensures the returned object is also stable:

```ts
export const useNotificationActions = () => {
  // Select each action individually - Zustand provides stable references
  const addNotification = useNotificationStore((state) => state.addNotification);
  const removeNotification = useNotificationStore((state) => state.removeNotification);
  const markAsRead = useNotificationStore((state) => state.markAsRead);
  // ... other actions

  // Memoize the returned object to prevent unnecessary re-renders
  return useMemo(
    () => ({
      addNotification,
      removeNotification,
      markAsRead,
      // ... other actions
    }),
    [addNotification, removeNotification, markAsRead /* ... all action dependencies */]
  );
};
```

**Why this matters:**
- Zustand actions are stable, but the object containing them is recreated on each render
- Without `useMemo`, components using `useNotificationActions()` will re-render even when actions haven't changed
- This pattern ensures optimal performance and prevents cascading re-renders

**Alternative for simple cases:**
If a store has only a few actions, you can return them directly without `useMemo`, but the memoized pattern is preferred for consistency and future-proofing.

### Shared Helpers

- Use `createBaseStoreActions(setDraft)` from `web/lib/stores/baseStoreActions.ts` whenever a store exposes the standard loading/error trio. It keeps behaviour consistent across stores and lets us add cross-cutting instrumentation in one place later.
- Add store-specific status setters (e.g., `setVoting`, `setSending`) in addition to—rather than instead of—the shared helper.
- Export selector bundles when a store has complex consumers (e.g., `analyticsSelectors`, `analyticsChartSelectors`, `analyticsStatusSelectors`). Re-export them via `web/lib/stores/index.ts` so features do not import the store module directly.
- When a feature owns multiple surfaces (web + PWA + harness), add a thin façade under `features/<feature>/lib/store.ts` that re-exports only the selectors/actions that surface needs. This keeps feature code from depending on the entire store module and matches the pattern now used by `features/voting/lib/store.ts`.
- Feature-level hook bundles should wrap store selectors/actions rather than duplicating state locally. The profile feature (`features/profile/hooks/use-profile.ts`) now mirrors this approach—components such as `ProfileEdit`, `ProfileAvatar`, and `MyDataDashboard` consume only the selectors/actions exposed by the hooks, keeping store usage consistent across the UI.

### Cross-Store Cascades

When a user logs out or transitions to an unauthenticated state, related stores should reset to prevent stale data from persisting. The `userStore` orchestrates this cascade:

- **User store actions that trigger cascade**: `setAuthenticated(false)`, `setUserAndAuth(..., false)`, `setSessionAndDerived(null)`, `initializeAuth(..., false)`, and `signOut()` all reset the user store and then call `useProfileStore.getState().resetProfile()` and `useAdminStore.getState().resetAdminState()`.
- **Why this matters**: Without the cascade, profile preferences, admin notifications, and other user-specific state can persist after logout, causing confusion when a new user signs in or when testing auth flows.
- **Testing**: The cascade is covered by `web/tests/unit/stores/authCascade.test.ts` and end-to-end in `web/tests/e2e/specs/dashboard-auth.spec.ts`. When adding new stores that depend on user authentication, ensure they either:
  1. Subscribe to `userStoreSubscriptions.onAuthChange()` and reset when `isAuthenticated` becomes `false`, or
  2. Are explicitly reset by the user store's logout/sign-out actions if they contain user-specific data.

**Example**: If you add a `preferencesStore` that stores user-specific UI preferences, add `usePreferencesStore.getState().resetPreferences()` to the user store's `signOut()` action (or subscribe to auth changes).

### Consent & Analytics Tracking

- Maintain both store-level (`trackingEnabled`) and preference-level (`preferences.trackingEnabled`) toggles. Always gate tracking actions (`trackEvent`, `trackPageView`, etc.) behind a shared guard to respect user consent.
- Centralize event payload building so components do not handcraft analytics envelopes; the store should add IDs, timestamps, and session IDs.
- Harness pages (`/app/(app)/e2e/analytics-store`) should expose consent toggles, event helpers, and chart context for deterministic Playwright specs (`tests/e2e/specs/analytics-store.spec.ts`).

---

## Testing Expectations

| Layer | Tools | Notes |
| --- | --- | --- |
| Unit | `tests/unit/stores/<store>.test.ts` | Instantiate store via `create<Store>()(immer(<store>Creator))`. Cover initial state, key actions, and edge cases. |
| RTL Integration | `tests/unit/stores/<store>.integration.test.tsx` | Render a lightweight harness component; drive state through hooks/actions; rely on fake timers where needed. |
| Playwright Harness | `app/(app)/e2e/<store>/page.tsx` + `tests/e2e/specs/<store>.spec.ts` | Expose a `window.__<store>Harness` facade. Verify UI-facing behaviour (auto-dismiss, admin flows, etc.). |

Current harness coverage: `admin-store`, `analytics-store`, `app-store`, `auth-access`, `feeds-store`, `feedback`, `notification-store`, `onboarding-store`, `onboarding-flow`, `poll-create`, `poll-run/[id]`, `poll-wizard`, `polls-store`, `profile-store`, `pwa-analytics`, `pwa-store`, `user-store`, and `voting-store`. Use these as blueprints when modernizing the remaining stores. (🆕 `voterRegistrationStore` follows the standards with unit coverage; add a harness once we start tracking CTA analytics.)

---

## Modernization Workflow

1. **Inventory consumers** — `rg "use<Store>" web` to find features relying on the store.
2. **Refactor core** — pull initial state/actions into helpers, export `use<Store>Actions`, add selectors.
3. **Update consumers** — migrate components/tests to the new hooks; avoid `getState()` in React components.
4. **Testing** — add/refresh unit + integration suites; build Playwright harness if the store drives UI interactions.
5. **Docs & checklist** — mark progress in `docs/STATE_MANAGEMENT.md` (this guide) and `docs/ROADMAP_SINGLE_SOURCE.md` instead of `scratch/*`. Add or update examples here if new patterns emerge.
6. **Election alerts** — civics features that surface countdowns should call `useElectionCountdown` with `notify`, `notificationSource`, and threshold metadata so the hook can dedupe per election/division and dispatch through `notificationStoreUtils.createElectionNotification`.
<<<<<<< HEAD
=======

## Migration Guide: Legacy Stores → Modernized Pattern

This guide helps migrate stores from legacy patterns to the modernized creator pattern.

### Step 1: Extract Initial State

**Before:**
```ts
export const useMyStore = create<MyStore>()(
  devtools(
    persist(
      (set, get) => ({
        count: 0,
        name: '',
        isLoading: false,
        // ... all state inline
      }),
      { name: 'my-store' }
    )
  )
);
```

**After:**
```ts
export const createInitialMyState = (): MyState => ({
  count: 0,
  name: '',
  isLoading: false,
  error: null,
});

export const initialMyState: MyState = createInitialMyState();
```

### Step 2: Extract Actions

**Before:**
```ts
export const useMyStore = create<MyStore>()(
  devtools(
    persist(
      (set, get) => ({
        ...initialState,
        increment: () => set((state) => ({ count: state.count + 1 })),
        setName: (name: string) => set({ name }),
      }),
      { name: 'my-store' }
    )
  )
);
```

**After:**
```ts
export const createMyActions = (
  set: StoreApi<MyStore>['setState'],
  get: StoreApi<MyStore>['getState']
): MyActions => ({
  increment: () => set((state) => ({ count: state.count + 1 })),
  setName: (name: string) => set({ name }),
  ...createBaseStoreActions(set), // Use shared helpers
});

type MyStoreCreator = StateCreator<
  MyStore,
  [['zustand/devtools', never], ['zustand/persist', unknown], ['zustand/immer', never]]
>;
```

### Step 3: Create Store Creator

**After:**
```ts
export const myStoreCreator: MyStoreCreator = (set, get) =>
  Object.assign(createInitialMyState(), createMyActions(set, get));

export const useMyStore = create<MyStore>()(
  devtools(
    persist(
      immer(myStoreCreator),
      { name: 'my-store', storage: createSafeStorage() }
    ),
    { name: 'MyStore' }
  )
);
```

### Step 4: Add Selectors and Action Hooks

**After:**
```ts
export const mySelectors = {
  count: (state: MyStore) => state.count,
  name: (state: MyStore) => state.name,
  isLoading: (state: MyStore) => state.isLoading,
} as const;

export const useMyCount = () => useMyStore(mySelectors.count);
export const useMyName = () => useMyStore(mySelectors.name);
export const useMyActions = () => {
  const increment = useMyStore((state) => state.increment);
  const setName = useMyStore((state) => state.setName);
  
  return useMemo(
    () => ({ increment, setName }),
    [increment, setName]
  );
};
```

For grouped selections, wrap `useShallow`:

```ts
export const useMyCounts = () =>
  useMyStore(
    useShallow((state) => ({
      count: state.count,
      pending: state.pending,
    }))
  );
```

### Step 5: Update Consumers

**Before:**
```tsx
function MyComponent() {
  const { count, increment } = useMyStore();
  // or
  const count = useMyStore((state) => state.count);
  const increment = useMyStore((state) => state.increment);
}
```

**After:**
```tsx
function MyComponent() {
  const count = useMyCount();
  const { increment } = useMyActions();
  // or for multiple values:
  const { count, name } = useMyStore(
    useShallow((state) => ({ count: state.count, name: state.name }))
  );
}
```

### Common Pitfalls

1. **Don't call `create()` inside the module** — use the creator pattern instead
2. **Don't use `getState()` in React components** — use selectors or action hooks
3. **Don't forget `useMemo` in action hooks** — prevents unnecessary re-renders
4. **Don't persist everything** — use `partialize` to exclude transient state
5. **Don't skip tests** — add unit, integration, and E2E tests for modernized stores
>>>>>>> 52bfb73b

---

## Recent Updates (November 2025)

### Security Enhancements

- **Log Sanitization**: All stores should use `sanitizeForLogging()` from `@/lib/utils/log-sanitizer` when logging state that may contain sensitive data (passwords, tokens, PII).
- **Input Validation**: API routes now use Zod schemas for type-safe validation. Store actions that call APIs should validate inputs before sending.
- **Rate Limiting**: Admin and sensitive endpoints now have rate limiting. Store actions that make API calls should handle rate limit errors gracefully.

### Testing Improvements

- **CI Gates**: All tests (unit, contract, smoke) are now blocking gates in CI. Ensure new store tests are reliable and don't flake.
- **Contract Tests**: API routes have contract tests that verify request/response schemas. Store actions should match these contracts.

## References

- Notification store modernization PRs — see `web/lib/stores/notificationStore.ts`, `web/features/civics/utils/civicsCountdownUtils.ts` (election notification hook), and tests covering analytics + countdown notifications (`web/tests/unit/stores/notification.integration.test.tsx`, `web/tests/unit/features/civics/useElectionCountdown.test.ts`).
- Voter registration store example — see `web/lib/stores/voterRegistrationStore.ts` and `tests/unit/stores/voter-registration.store.test.ts` for a fetch-centric pattern that still fits the shared helpers.
- Development setup & testing commands — `docs/DEVELOPMENT.md`, `docs/TESTING.md`.
<<<<<<< HEAD
- Technical backlog — `docs/ROADMAP_SINGLE_SOURCE.md` (canonical roadmap).  
- Canonical utilities — `docs/UTILS_GUIDE.md`.
- Security patterns — `docs/RATE_LIMITING_AUDIT.md`, `docs/INPUT_VALIDATION_AUDIT.md`, `docs/SENSITIVE_LOG_AUDIT.md`.
=======
- Technical backlog — `docs/ROADMAP.md`.  
- Canonical utilities — `docs/UTILS_GUIDE.md`.
>>>>>>> 52bfb73b

---

## Consolidation Notes (Scratch → Docs)

- The following scratch checklists/roadmaps are superseded by this guide and the single-source roadmap:
  - `scratch/gpt5-codex/store-roadmaps/*` (store checklists and modernization tasks)
  - `scratch/gpt5-codex/roadmaps/*` (web store modernization lines)
- Action:
  - Track store modernization in `docs/ROADMAP_SINGLE_SOURCE.md` (Section C) and update this guide with patterns and examples.
  - Treat scratch documents as archived references. Do not add new roadmap items under `scratch/` going forward.

For questions, drop a note in `#web-platform` or annotate the relevant checklist in `/scratch`.<|MERGE_RESOLUTION|>--- conflicted
+++ resolved
@@ -1,10 +1,6 @@
 # State Management Guide
 
-<<<<<<< HEAD
 _Last updated: November 30, 2025_
-=======
-_Last updated: January 2026_
->>>>>>> 52bfb73b
 
 This document summarizes the agreed-on patterns for Zustand stores in the Choices web app. It replaces the scattered checklists under `scratch/gpt5-codex/store-roadmaps/` (see consolidation notes below).
 
@@ -229,164 +225,6 @@
 4. **Testing** — add/refresh unit + integration suites; build Playwright harness if the store drives UI interactions.
 5. **Docs & checklist** — mark progress in `docs/STATE_MANAGEMENT.md` (this guide) and `docs/ROADMAP_SINGLE_SOURCE.md` instead of `scratch/*`. Add or update examples here if new patterns emerge.
 6. **Election alerts** — civics features that surface countdowns should call `useElectionCountdown` with `notify`, `notificationSource`, and threshold metadata so the hook can dedupe per election/division and dispatch through `notificationStoreUtils.createElectionNotification`.
-<<<<<<< HEAD
-=======
-
-## Migration Guide: Legacy Stores → Modernized Pattern
-
-This guide helps migrate stores from legacy patterns to the modernized creator pattern.
-
-### Step 1: Extract Initial State
-
-**Before:**
-```ts
-export const useMyStore = create<MyStore>()(
-  devtools(
-    persist(
-      (set, get) => ({
-        count: 0,
-        name: '',
-        isLoading: false,
-        // ... all state inline
-      }),
-      { name: 'my-store' }
-    )
-  )
-);
-```
-
-**After:**
-```ts
-export const createInitialMyState = (): MyState => ({
-  count: 0,
-  name: '',
-  isLoading: false,
-  error: null,
-});
-
-export const initialMyState: MyState = createInitialMyState();
-```
-
-### Step 2: Extract Actions
-
-**Before:**
-```ts
-export const useMyStore = create<MyStore>()(
-  devtools(
-    persist(
-      (set, get) => ({
-        ...initialState,
-        increment: () => set((state) => ({ count: state.count + 1 })),
-        setName: (name: string) => set({ name }),
-      }),
-      { name: 'my-store' }
-    )
-  )
-);
-```
-
-**After:**
-```ts
-export const createMyActions = (
-  set: StoreApi<MyStore>['setState'],
-  get: StoreApi<MyStore>['getState']
-): MyActions => ({
-  increment: () => set((state) => ({ count: state.count + 1 })),
-  setName: (name: string) => set({ name }),
-  ...createBaseStoreActions(set), // Use shared helpers
-});
-
-type MyStoreCreator = StateCreator<
-  MyStore,
-  [['zustand/devtools', never], ['zustand/persist', unknown], ['zustand/immer', never]]
->;
-```
-
-### Step 3: Create Store Creator
-
-**After:**
-```ts
-export const myStoreCreator: MyStoreCreator = (set, get) =>
-  Object.assign(createInitialMyState(), createMyActions(set, get));
-
-export const useMyStore = create<MyStore>()(
-  devtools(
-    persist(
-      immer(myStoreCreator),
-      { name: 'my-store', storage: createSafeStorage() }
-    ),
-    { name: 'MyStore' }
-  )
-);
-```
-
-### Step 4: Add Selectors and Action Hooks
-
-**After:**
-```ts
-export const mySelectors = {
-  count: (state: MyStore) => state.count,
-  name: (state: MyStore) => state.name,
-  isLoading: (state: MyStore) => state.isLoading,
-} as const;
-
-export const useMyCount = () => useMyStore(mySelectors.count);
-export const useMyName = () => useMyStore(mySelectors.name);
-export const useMyActions = () => {
-  const increment = useMyStore((state) => state.increment);
-  const setName = useMyStore((state) => state.setName);
-  
-  return useMemo(
-    () => ({ increment, setName }),
-    [increment, setName]
-  );
-};
-```
-
-For grouped selections, wrap `useShallow`:
-
-```ts
-export const useMyCounts = () =>
-  useMyStore(
-    useShallow((state) => ({
-      count: state.count,
-      pending: state.pending,
-    }))
-  );
-```
-
-### Step 5: Update Consumers
-
-**Before:**
-```tsx
-function MyComponent() {
-  const { count, increment } = useMyStore();
-  // or
-  const count = useMyStore((state) => state.count);
-  const increment = useMyStore((state) => state.increment);
-}
-```
-
-**After:**
-```tsx
-function MyComponent() {
-  const count = useMyCount();
-  const { increment } = useMyActions();
-  // or for multiple values:
-  const { count, name } = useMyStore(
-    useShallow((state) => ({ count: state.count, name: state.name }))
-  );
-}
-```
-
-### Common Pitfalls
-
-1. **Don't call `create()` inside the module** — use the creator pattern instead
-2. **Don't use `getState()` in React components** — use selectors or action hooks
-3. **Don't forget `useMemo` in action hooks** — prevents unnecessary re-renders
-4. **Don't persist everything** — use `partialize` to exclude transient state
-5. **Don't skip tests** — add unit, integration, and E2E tests for modernized stores
->>>>>>> 52bfb73b
 
 ---
 
@@ -408,14 +246,9 @@
 - Notification store modernization PRs — see `web/lib/stores/notificationStore.ts`, `web/features/civics/utils/civicsCountdownUtils.ts` (election notification hook), and tests covering analytics + countdown notifications (`web/tests/unit/stores/notification.integration.test.tsx`, `web/tests/unit/features/civics/useElectionCountdown.test.ts`).
 - Voter registration store example — see `web/lib/stores/voterRegistrationStore.ts` and `tests/unit/stores/voter-registration.store.test.ts` for a fetch-centric pattern that still fits the shared helpers.
 - Development setup & testing commands — `docs/DEVELOPMENT.md`, `docs/TESTING.md`.
-<<<<<<< HEAD
 - Technical backlog — `docs/ROADMAP_SINGLE_SOURCE.md` (canonical roadmap).  
 - Canonical utilities — `docs/UTILS_GUIDE.md`.
 - Security patterns — `docs/RATE_LIMITING_AUDIT.md`, `docs/INPUT_VALIDATION_AUDIT.md`, `docs/SENSITIVE_LOG_AUDIT.md`.
-=======
-- Technical backlog — `docs/ROADMAP.md`.  
-- Canonical utilities — `docs/UTILS_GUIDE.md`.
->>>>>>> 52bfb73b
 
 ---
 
